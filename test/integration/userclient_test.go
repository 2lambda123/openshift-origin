// +build integration,!no-etcd

package integration

import (
	"sync"
	"testing"

	kapi "github.com/GoogleCloudPlatform/kubernetes/pkg/api"
<<<<<<< HEAD
	"github.com/GoogleCloudPlatform/kubernetes/pkg/api/meta"
	"github.com/GoogleCloudPlatform/kubernetes/pkg/api/rest"
	"github.com/GoogleCloudPlatform/kubernetes/pkg/apiserver"
	kuser "github.com/GoogleCloudPlatform/kubernetes/pkg/auth/user"
	kclient "github.com/GoogleCloudPlatform/kubernetes/pkg/client"
	"github.com/GoogleCloudPlatform/kubernetes/pkg/master"
	"github.com/GoogleCloudPlatform/kubernetes/pkg/runtime"
=======
	kerrs "github.com/GoogleCloudPlatform/kubernetes/pkg/api/errors"
>>>>>>> 2fdcd114
	"github.com/GoogleCloudPlatform/kubernetes/pkg/tools"
	"github.com/GoogleCloudPlatform/kubernetes/pkg/types"

	authapi "github.com/openshift/origin/pkg/auth/api"
	"github.com/openshift/origin/pkg/auth/userregistry/identitymapper"
	"github.com/openshift/origin/pkg/cmd/server/etcd"
	"github.com/openshift/origin/pkg/user/api"
	identityregistry "github.com/openshift/origin/pkg/user/registry/identity"
	identityetcd "github.com/openshift/origin/pkg/user/registry/identity/etcd"
	userregistry "github.com/openshift/origin/pkg/user/registry/user"
	useretcd "github.com/openshift/origin/pkg/user/registry/user/etcd"
	"github.com/openshift/origin/pkg/user/registry/useridentitymapping"
	testutil "github.com/openshift/origin/test/util"
)

func init() {
	testutil.RequireEtcd()
}

<<<<<<< HEAD
func TestUserInitialization(t *testing.T) {
	testutil.DeleteAllEtcdKeys()
	etcdClient := testutil.NewEtcdClient()
	interfaces, _ := latest.InterfacesFor(latest.Version)
	userRegistry := etcd.New(tools.NewEtcdHelper(etcdClient, interfaces.Codec), user.NewDefaultUserInitStrategy())
	storage := map[string]rest.Storage{
		"userIdentityMappings": useridentitymapping.NewREST(userRegistry),
		"users":                userregistry.NewREST(userRegistry),
	}

	osMux := http.NewServeMux()
	server := httptest.NewServer(osMux)
	defer server.Close()
	handlerContainer := master.NewHandlerContainer(osMux)

	version := &apiserver.APIGroupVersion{
		Root:    "/osapi",
		Version: "v1beta1",

		Storage: storage,
		Codec:   latest.Codec,

		Mapper: latest.RESTMapper,

		Creater: kapi.Scheme,
		Typer:   kapi.Scheme,
		Linker:  interfaces.MetadataAccessor,

		Admit:   admit.NewAlwaysAdmit(),
		Context: kapi.NewRequestContextMapper(),
	}
	if err := version.InstallREST(handlerContainer); err != nil {
		t.Fatalf("unable to install REST: %v", err)
	}

	mapping := api.UserIdentityMapping{
		ObjectMeta: kapi.ObjectMeta{Name: ":test"},
		User: api.User{
			ObjectMeta: kapi.ObjectMeta{Name: ":test"},
		},
		Identity: api.Identity{
			ObjectMeta: kapi.ObjectMeta{Name: ":test"},
			Provider:   "",
			UserName:   "test",
			Extra: map[string]string{
				"name": "Mr. Test",
			},
		},
	}

	client, err := client.New(&kclient.Config{Host: server.URL})
	if err != nil {
		t.Fatalf("unexpected error: %v", err)
	}

	actual, created, err := client.UserIdentityMappings().CreateOrUpdate(&mapping)
	if err != nil {
		t.Fatalf("unexpected error: %v", err)
	}
	if !created {
		t.Errorf("expected created to be true")
=======
func makeIdentityInfo(providerName, providerUserName string, extra map[string]string) authapi.UserIdentityInfo {
	info := authapi.NewDefaultUserIdentityInfo("idp", "bob")
	if extra != nil {
		info.Extra = extra
>>>>>>> 2fdcd114
	}
	return info
}

func makeUser(name string, identities ...string) *api.User {
	return &api.User{
		ObjectMeta: kapi.ObjectMeta{
			Name: name,
		},
		Identities: identities,
	}
}
func makeIdentity(providerName, providerUserName string) *api.Identity {
	return &api.Identity{
		ObjectMeta: kapi.ObjectMeta{
			Name: providerName + ":" + providerUserName,
		},
		ProviderName:     providerName,
		ProviderUserName: providerUserName,
	}
}
func makeIdentityWithUserReference(providerName, providerUserName string, userName string, userUID types.UID) *api.Identity {
	identity := makeIdentity(providerName, providerUserName)
	identity.User.Name = userName
	identity.User.UID = userUID
	return identity
}
func makeMapping(user, identity string) *api.UserIdentityMapping {
	return &api.UserIdentityMapping{
		ObjectMeta: kapi.ObjectMeta{Name: identity},
		User:       kapi.ObjectReference{Name: user},
		Identity:   kapi.ObjectReference{Name: identity},
	}
}

func TestUserInitialization(t *testing.T) {

	masterConfig, clusterAdminKubeConfig, err := testutil.StartTestMaster()
	if err != nil {
		t.Fatalf("unexpected error: %v", err)
	}

	clusterAdminClient, err := testutil.GetClusterAdminClient(clusterAdminKubeConfig)
	if err != nil {
		t.Fatalf("unexpected error: %v", err)
	}

	etcdHelper, err := etcd.NewOpenShiftEtcdHelper(masterConfig.EtcdClientInfo.URL)
	if err != nil {
		t.Fatalf("unexpected error: %v", err)
	}

	userRegistry := userregistry.NewRegistry(useretcd.NewREST(etcdHelper))
	identityRegistry := identityregistry.NewRegistry(identityetcd.NewREST(etcdHelper))
	useridentityMappingRegistry := useridentitymapping.NewRegistry(useridentitymapping.NewREST(userRegistry, identityRegistry))

	lookup := identitymapper.NewLookupIdentityMapper(useridentityMappingRegistry)
	provisioner := identitymapper.NewAlwaysCreateUserIdentityToUserMapper(identityRegistry, userRegistry)

	testcases := map[string]struct {
		Identity authapi.UserIdentityInfo
		Mapper   authapi.UserIdentityMapper

<<<<<<< HEAD
	storage := map[string]rest.Storage{
		"userIdentityMappings": useridentitymapping.NewREST(userRegistry),
		"users":                userregistry.NewREST(userRegistry),
	}
=======
		CreateIdentity *api.Identity
		CreateUser     *api.User
		CreateMapping  *api.UserIdentityMapping
>>>>>>> 2fdcd114

		ExpectedErr      error
		ExpectedUserName string
		ExpectedFullName string
	}{
		"lookup missing identity": {
			Identity: makeIdentityInfo("idp", "bob", nil),
			Mapper:   lookup,

			ExpectedErr: kerrs.NewNotFound("UserIdentityMapping", "idp:bob"),
		},
		"lookup existing identity": {
			Identity: makeIdentityInfo("idp", "bob", nil),
			Mapper:   lookup,

			CreateUser:     makeUser("mappeduser"),
			CreateIdentity: makeIdentity("idp", "bob"),
			CreateMapping:  makeMapping("mappeduser", "idp:bob"),

			ExpectedUserName: "mappeduser",
		},
		"provision missing identity and user": {
			Identity: makeIdentityInfo("idp", "bob", nil),
			Mapper:   provisioner,

			ExpectedUserName: "bob",
		},
		"provision missing identity and user with preferred username and display name": {
			Identity: makeIdentityInfo("idp", "bob", map[string]string{"name": "Bob, Sr.", "login": "admin"}),
			Mapper:   provisioner,

			ExpectedUserName: "admin",
			ExpectedFullName: "Bob, Sr.",
		},
		"provision missing identity for existing user": {
			Identity: makeIdentityInfo("idp", "bob", nil),
			Mapper:   provisioner,

			CreateUser: makeUser("bob", "idp:bob"),

			ExpectedUserName: "bob",
		},
		"provision missing identity with conflicting user": {
			Identity: makeIdentityInfo("idp", "bob", nil),
			Mapper:   provisioner,

			CreateUser: makeUser("bob"),

			ExpectedUserName: "bob2",
		},
		"provision missing identity with conflicting user and preferred username": {
			Identity: makeIdentityInfo("idp", "bob", map[string]string{"login": "admin"}),
			Mapper:   provisioner,

			CreateUser: makeUser("admin"),

			ExpectedUserName: "admin2",
		},
		"provision with existing unmapped identity": {
			Identity: makeIdentityInfo("idp", "bob", nil),
			Mapper:   provisioner,

			CreateIdentity: makeIdentity("idp", "bob"),

			ExpectedErr: kerrs.NewNotFound("UserIdentityMapping", "idp:bob"),
		},
		"provision with existing mapped identity with invalid user UID": {
			Identity: makeIdentityInfo("idp", "bob", nil),
			Mapper:   provisioner,

			CreateUser:     makeUser("mappeduser"),
			CreateIdentity: makeIdentityWithUserReference("idp", "bob", "mappeduser", "invalidUID"),

			ExpectedErr: kerrs.NewNotFound("UserIdentityMapping", "idp:bob"),
		},
		"provision returns existing mapping": {
			Identity: makeIdentityInfo("idp", "bob", nil),
			Mapper:   provisioner,

			CreateUser:     makeUser("mappeduser"),
			CreateIdentity: makeIdentity("idp", "bob"),
			CreateMapping:  makeMapping("mappeduser", "idp:bob"),

			ExpectedUserName: "mappeduser",
		},
	}

	for k, testcase := range testcases {
		// Cleanup
		if err := etcdHelper.Delete(useretcd.EtcdPrefix, true); err != nil && !tools.IsEtcdNotFound(err) {
			t.Fatalf("Could not clean up users: %v", err)
		}
		if err := etcdHelper.Delete(identityetcd.EtcdPrefix, true); err != nil && !tools.IsEtcdNotFound(err) {
			t.Fatalf("Could not clean up identities: %v", err)
		}

		// Pre-create items
		if testcase.CreateUser != nil {
			_, err := clusterAdminClient.Users().Create(testcase.CreateUser)
			if err != nil {
				t.Errorf("%s: Could not create user: %v", k, err)
				continue
			}
		}
		if testcase.CreateIdentity != nil {
			_, err := clusterAdminClient.Identities().Create(testcase.CreateIdentity)
			if err != nil {
				t.Errorf("%s: Could not create identity: %v", k, err)
				continue
			}
		}
		if testcase.CreateMapping != nil {
			_, err := clusterAdminClient.UserIdentityMappings().Update(testcase.CreateMapping)
			if err != nil {
				t.Errorf("%s: Could not create mapping: %v", k, err)
				continue
			}
		}

		// Spawn 5 simultaneous mappers to test race conditions
		var wg sync.WaitGroup
		for i := 0; i < 5; i++ {
			wg.Add(1)
			go func() {
				defer wg.Done()

				userInfo, err := testcase.Mapper.UserFor(testcase.Identity)
				if err != nil {
					if testcase.ExpectedErr == nil {
						t.Errorf("%s: Expected success, got error '%v'", k, err)
					} else if err.Error() != testcase.ExpectedErr.Error() {
						t.Errorf("%s: Expected error %v, got '%v'", k, testcase.ExpectedErr.Error(), err)
					}
					return
				}
				if err == nil && testcase.ExpectedErr != nil {
					t.Errorf("%s: Expected error '%v', got none", k, testcase.ExpectedErr)
					return
				}

				if userInfo.GetName() != testcase.ExpectedUserName {
					t.Errorf("%s: Expected username %s, got %s", k, testcase.ExpectedUserName, userInfo.GetName())
					return
				}

				user, err := clusterAdminClient.Users().Get(userInfo.GetName())
				if err != nil {
					t.Errorf("%s: Error getting user: %v", err)
				}
				if user.FullName != testcase.ExpectedFullName {
					t.Errorf("%s: Expected full name %s, got %s", testcase.ExpectedFullName, user.FullName)
				}

			}()
		}
		wg.Wait()
	}
}<|MERGE_RESOLUTION|>--- conflicted
+++ resolved
@@ -7,17 +7,7 @@
 	"testing"
 
 	kapi "github.com/GoogleCloudPlatform/kubernetes/pkg/api"
-<<<<<<< HEAD
-	"github.com/GoogleCloudPlatform/kubernetes/pkg/api/meta"
-	"github.com/GoogleCloudPlatform/kubernetes/pkg/api/rest"
-	"github.com/GoogleCloudPlatform/kubernetes/pkg/apiserver"
-	kuser "github.com/GoogleCloudPlatform/kubernetes/pkg/auth/user"
-	kclient "github.com/GoogleCloudPlatform/kubernetes/pkg/client"
-	"github.com/GoogleCloudPlatform/kubernetes/pkg/master"
-	"github.com/GoogleCloudPlatform/kubernetes/pkg/runtime"
-=======
 	kerrs "github.com/GoogleCloudPlatform/kubernetes/pkg/api/errors"
->>>>>>> 2fdcd114
 	"github.com/GoogleCloudPlatform/kubernetes/pkg/tools"
 	"github.com/GoogleCloudPlatform/kubernetes/pkg/types"
 
@@ -37,74 +27,10 @@
 	testutil.RequireEtcd()
 }
 
-<<<<<<< HEAD
-func TestUserInitialization(t *testing.T) {
-	testutil.DeleteAllEtcdKeys()
-	etcdClient := testutil.NewEtcdClient()
-	interfaces, _ := latest.InterfacesFor(latest.Version)
-	userRegistry := etcd.New(tools.NewEtcdHelper(etcdClient, interfaces.Codec), user.NewDefaultUserInitStrategy())
-	storage := map[string]rest.Storage{
-		"userIdentityMappings": useridentitymapping.NewREST(userRegistry),
-		"users":                userregistry.NewREST(userRegistry),
-	}
-
-	osMux := http.NewServeMux()
-	server := httptest.NewServer(osMux)
-	defer server.Close()
-	handlerContainer := master.NewHandlerContainer(osMux)
-
-	version := &apiserver.APIGroupVersion{
-		Root:    "/osapi",
-		Version: "v1beta1",
-
-		Storage: storage,
-		Codec:   latest.Codec,
-
-		Mapper: latest.RESTMapper,
-
-		Creater: kapi.Scheme,
-		Typer:   kapi.Scheme,
-		Linker:  interfaces.MetadataAccessor,
-
-		Admit:   admit.NewAlwaysAdmit(),
-		Context: kapi.NewRequestContextMapper(),
-	}
-	if err := version.InstallREST(handlerContainer); err != nil {
-		t.Fatalf("unable to install REST: %v", err)
-	}
-
-	mapping := api.UserIdentityMapping{
-		ObjectMeta: kapi.ObjectMeta{Name: ":test"},
-		User: api.User{
-			ObjectMeta: kapi.ObjectMeta{Name: ":test"},
-		},
-		Identity: api.Identity{
-			ObjectMeta: kapi.ObjectMeta{Name: ":test"},
-			Provider:   "",
-			UserName:   "test",
-			Extra: map[string]string{
-				"name": "Mr. Test",
-			},
-		},
-	}
-
-	client, err := client.New(&kclient.Config{Host: server.URL})
-	if err != nil {
-		t.Fatalf("unexpected error: %v", err)
-	}
-
-	actual, created, err := client.UserIdentityMappings().CreateOrUpdate(&mapping)
-	if err != nil {
-		t.Fatalf("unexpected error: %v", err)
-	}
-	if !created {
-		t.Errorf("expected created to be true")
-=======
 func makeIdentityInfo(providerName, providerUserName string, extra map[string]string) authapi.UserIdentityInfo {
 	info := authapi.NewDefaultUserIdentityInfo("idp", "bob")
 	if extra != nil {
 		info.Extra = extra
->>>>>>> 2fdcd114
 	}
 	return info
 }
@@ -168,16 +94,9 @@
 		Identity authapi.UserIdentityInfo
 		Mapper   authapi.UserIdentityMapper
 
-<<<<<<< HEAD
-	storage := map[string]rest.Storage{
-		"userIdentityMappings": useridentitymapping.NewREST(userRegistry),
-		"users":                userregistry.NewREST(userRegistry),
-	}
-=======
 		CreateIdentity *api.Identity
 		CreateUser     *api.User
 		CreateMapping  *api.UserIdentityMapping
->>>>>>> 2fdcd114
 
 		ExpectedErr      error
 		ExpectedUserName string
