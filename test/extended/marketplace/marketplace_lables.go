--- conflicted
+++ resolved
@@ -104,14 +104,11 @@
 			{"catalogsource", "csctestlabel", "-o=jsonpath={.spec.displayName}", allNs},
 			{"catalogsource", "csctestlabel", "-o=jsonpath={.spec.publisher}", allNs},
 		}
-
 		// Check the displayname,provider oc csc & catalogsource
 		for _, source := range cscResourceList {
 			msg, _ := getResourceByPath(oc, source[0], source[1], source[2], source[3])
 			o.Expect(msg).Should(o.ContainSubstring("csctestlabel"))
 		}
-<<<<<<< HEAD
-=======
 
 		// Get the packagelist of opsrctestlabel
 		packageListOpsrc1, _ := getResourceByPath(oc, "operatorsource", "opsrctestlabel", "-o=jsonpath={.status.packages}", marketplaceNs)
@@ -132,6 +129,5 @@
 		})
 
 		o.Expect(err).NotTo(o.HaveOccurred())
->>>>>>> 64e533b6
 	})
 })