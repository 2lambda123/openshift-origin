reviewers:
  - coreydaley
  - gabemontero
  - adambkaplan
  - akram
approvers:
  - adambkaplan
  - gabemontero
<<<<<<< HEAD
  - coreydaley
  - dmage
  - akram
=======
  - coreydaley
>>>>>>> 1a83021f
<|MERGE_RESOLUTION|>--- conflicted
+++ resolved
@@ -6,10 +6,5 @@
 approvers:
   - adambkaplan
   - gabemontero
-<<<<<<< HEAD
   - coreydaley
-  - dmage
-  - akram
-=======
-  - coreydaley
->>>>>>> 1a83021f
+  - akram