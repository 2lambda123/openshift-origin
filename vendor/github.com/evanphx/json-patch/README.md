# JSON-Patch
`jsonpatch` is a library which provides functionallity for both applying
[RFC6902 JSON patches](http://tools.ietf.org/html/rfc6902) against documents, as
well as for calculating & applying [RFC7396 JSON merge patches](https://tools.ietf.org/html/rfc7396).

[![GoDoc](https://godoc.org/github.com/evanphx/json-patch?status.svg)](http://godoc.org/github.com/evanphx/json-patch)
[![Build Status](https://travis-ci.org/evanphx/json-patch.svg?branch=master)](https://travis-ci.org/evanphx/json-patch)
[![Report Card](https://goreportcard.com/badge/github.com/evanphx/json-patch)](https://goreportcard.com/report/github.com/evanphx/json-patch)

# Get It!

**Latest and greatest**: 
```bash
go get -u github.com/evanphx/json-patch
```

**Stable Versions**:
<<<<<<< HEAD
* Version 3: `go get -u gopkg.in/evanphx/json-patch.v3`
=======
* Version 4: `go get -u gopkg.in/evanphx/json-patch.v4`
>>>>>>> 2e787735

(previous versions below `v3` are unavailable)

# Use It!
* [Create and apply a merge patch](#create-and-apply-a-merge-patch)
* [Create and apply a JSON Patch](#create-and-apply-a-json-patch)
* [Comparing JSON documents](#comparing-json-documents)
* [Combine merge patches](#combine-merge-patches)

<<<<<<< HEAD
=======

# Configuration

* There is a global configuration variable `jsonpatch.SupportNegativeIndices`.
  This defaults to `true` and enables the non-standard practice of allowing
  negative indices to mean indices starting at the end of an array. This
  functionality can be disabled by setting `jsonpatch.SupportNegativeIndices =
  false`.

* There is a global configuration variable `jsonpatch.AccumulatedCopySizeLimit`,
  which limits the total size increase in bytes caused by "copy" operations in a
  patch. It defaults to 0, which means there is no limit.

>>>>>>> 2e787735
## Create and apply a merge patch
Given both an original JSON document and a modified JSON document, you can create
a [Merge Patch](https://tools.ietf.org/html/rfc7396) document. 

It can describe the changes needed to convert from the original to the 
modified JSON document.

Once you have a merge patch, you can apply it to other JSON documents using the
`jsonpatch.MergePatch(document, patch)` function.

```go
package main

import (
	"fmt"

	jsonpatch "github.com/evanphx/json-patch"
)

func main() {
	// Let's create a merge patch from these two documents...
	original := []byte(`{"name": "John", "age": 24, "height": 3.21}`)
	target := []byte(`{"name": "Jane", "age": 24}`)

	patch, err := jsonpatch.CreateMergePatch(original, target)
	if err != nil {
		panic(err)
	}

	// Now lets apply the patch against a different JSON document...

	alternative := []byte(`{"name": "Tina", "age": 28, "height": 3.75}`)
	modifiedAlternative, err := jsonpatch.MergePatch(alternative, patch)

	fmt.Printf("patch document:   %s\n", patch)
	fmt.Printf("updated alternative doc: %s\n", modifiedAlternative)
}
```

When ran, you get the following output:

```bash
$ go run main.go
patch document:   {"height":null,"name":"Jane"}
updated tina doc: {"age":28,"name":"Jane"}
```

## Create and apply a JSON Patch
You can create patch objects using `DecodePatch([]byte)`, which can then 
be applied against JSON documents.

The following is an example of creating a patch from two operations, and
applying it against a JSON document.

```go
package main

import (
	"fmt"

	jsonpatch "github.com/evanphx/json-patch"
)

func main() {
	original := []byte(`{"name": "John", "age": 24, "height": 3.21}`)
	patchJSON := []byte(`[
		{"op": "replace", "path": "/name", "value": "Jane"},
		{"op": "remove", "path": "/height"}
	]`)

	patch, err := jsonpatch.DecodePatch(patchJSON)
	if err != nil {
		panic(err)
	}

	modified, err := patch.Apply(original)
	if err != nil {
		panic(err)
	}

	fmt.Printf("Original document: %s\n", original)
	fmt.Printf("Modified document: %s\n", modified)
}
```

When ran, you get the following output:

```bash
$ go run main.go
Original document: {"name": "John", "age": 24, "height": 3.21}
Modified document: {"age":24,"name":"Jane"}
```

## Comparing JSON documents
Due to potential whitespace and ordering differences, one cannot simply compare
JSON strings or byte-arrays directly. 

As such, you can instead use `jsonpatch.Equal(document1, document2)` to 
determine if two JSON documents are _structurally_ equal. This ignores
whitespace differences, and key-value ordering.

```go
package main

import (
	"fmt"

	jsonpatch "github.com/evanphx/json-patch"
)

func main() {
	original := []byte(`{"name": "John", "age": 24, "height": 3.21}`)
	similar := []byte(`
		{
			"age": 24,
			"height": 3.21,
			"name": "John"
		}
	`)
	different := []byte(`{"name": "Jane", "age": 20, "height": 3.37}`)

	if jsonpatch.Equal(original, similar) {
		fmt.Println(`"original" is structurally equal to "similar"`)
	}

	if !jsonpatch.Equal(original, different) {
		fmt.Println(`"original" is _not_ structurally equal to "similar"`)
	}
}
```

When ran, you get the following output:
```bash
$ go run main.go
"original" is structurally equal to "similar"
"original" is _not_ structurally equal to "similar"
```

## Combine merge patches
Given two JSON merge patch documents, it is possible to combine them into a 
single merge patch which can describe both set of changes.

The resulting merge patch can be used such that applying it results in a
document structurally similar as merging each merge patch to the document
in succession. 

```go
package main

import (
	"fmt"

	jsonpatch "github.com/evanphx/json-patch"
)

func main() {
	original := []byte(`{"name": "John", "age": 24, "height": 3.21}`)

	nameAndHeight := []byte(`{"height":null,"name":"Jane"}`)
	ageAndEyes := []byte(`{"age":4.23,"eyes":"blue"}`)

	// Let's combine these merge patch documents...
	combinedPatch, err := jsonpatch.MergeMergePatches(nameAndHeight, ageAndEyes)
	if err != nil {
		panic(err)
	}

	// Apply each patch individual against the original document
	withoutCombinedPatch, err := jsonpatch.MergePatch(original, nameAndHeight)
	if err != nil {
		panic(err)
	}

	withoutCombinedPatch, err = jsonpatch.MergePatch(withoutCombinedPatch, ageAndEyes)
	if err != nil {
		panic(err)
	}

	// Apply the combined patch against the original document

	withCombinedPatch, err := jsonpatch.MergePatch(original, combinedPatch)
	if err != nil {
		panic(err)
	}

	// Do both result in the same thing? They should!
	if jsonpatch.Equal(withCombinedPatch, withoutCombinedPatch) {
		fmt.Println("Both JSON documents are structurally the same!")
	}

	fmt.Printf("combined merge patch: %s", combinedPatch)
}
```

When ran, you get the following output:
```bash
$ go run main.go
Both JSON documents are structurally the same!
combined merge patch: {"age":4.23,"eyes":"blue","height":null,"name":"Jane"}
```

# CLI for comparing JSON documents
You can install the commandline program `json-patch`.

This program can take multiple JSON patch documents as arguments, 
and fed a JSON document from `stdin`. It will apply the patch(es) against 
the document and output the modified doc.

**patch.1.json**
```json
[
    {"op": "replace", "path": "/name", "value": "Jane"},
    {"op": "remove", "path": "/height"}
]
```

**patch.2.json**
```json
[
    {"op": "add", "path": "/address", "value": "123 Main St"},
    {"op": "replace", "path": "/age", "value": "21"}
]
```

**document.json**
```json
{
    "name": "John",
    "age": 24,
    "height": 3.21
}
```

You can then run:

```bash
$ go install github.com/evanphx/json-patch/cmd/json-patch
$ cat document.json | json-patch -p patch.1.json -p patch.2.json
{"address":"123 Main St","age":"21","name":"Jane"}
```

# Help It!
Contributions are welcomed! Leave [an issue](https://github.com/evanphx/json-patch/issues)
or [create a PR](https://github.com/evanphx/json-patch/compare).


Before creating a pull request, we'd ask that you make sure tests are passing
and that you have added new tests when applicable.

Contributors can run tests using:

```bash
go test -cover ./...
```

Builds for pull requests are tested automatically 
using [TravisCI](https://travis-ci.org/evanphx/json-patch).<|MERGE_RESOLUTION|>--- conflicted
+++ resolved
@@ -15,11 +15,7 @@
 ```
 
 **Stable Versions**:
-<<<<<<< HEAD
-* Version 3: `go get -u gopkg.in/evanphx/json-patch.v3`
-=======
 * Version 4: `go get -u gopkg.in/evanphx/json-patch.v4`
->>>>>>> 2e787735
 
 (previous versions below `v3` are unavailable)
 
@@ -29,8 +25,6 @@
 * [Comparing JSON documents](#comparing-json-documents)
 * [Combine merge patches](#combine-merge-patches)
 
-<<<<<<< HEAD
-=======
 
 # Configuration
 
@@ -44,7 +38,6 @@
   which limits the total size increase in bytes caused by "copy" operations in a
   patch. It defaults to 0, which means there is no limit.
 
->>>>>>> 2e787735
 ## Create and apply a merge patch
 Given both an original JSON document and a modified JSON document, you can create
 a [Merge Patch](https://tools.ietf.org/html/rfc7396) document. 
