package jsonpatch

import (
	"bytes"
	"encoding/json"
	"fmt"
	"reflect"
	"testing"
)

func reformatJSON(j string) string {
	buf := new(bytes.Buffer)

	json.Indent(buf, []byte(j), "", "  ")

	return buf.String()
}

func compareJSON(a, b string) bool {
	// return Equal([]byte(a), []byte(b))

	var objA, objB map[string]interface{}
	json.Unmarshal([]byte(a), &objA)
	json.Unmarshal([]byte(b), &objB)

	// fmt.Printf("Comparing %#v\nagainst %#v\n", objA, objB)
	return reflect.DeepEqual(objA, objB)
}

func applyPatch(doc, patch string) (string, error) {
	obj, err := DecodePatch([]byte(patch))

	if err != nil {
		panic(err)
	}

	out, err := obj.Apply([]byte(doc))

	if err != nil {
		return "", err
	}

	return string(out), nil
}

type Case struct {
	doc, patch, result string
}

func repeatedA(r int) string {
	var s string
	for i := 0; i < r; i++ {
		s += "A"
	}
	return s
}

var Cases = []Case{
	{
		`{ "foo": "bar"}`,
		`[
         { "op": "add", "path": "/baz", "value": "qux" }
     ]`,
		`{
       "baz": "qux",
       "foo": "bar"
     }`,
	},
	{
		`{ "foo": [ "bar", "baz" ] }`,
		`[
     { "op": "add", "path": "/foo/1", "value": "qux" }
    ]`,
		`{ "foo": [ "bar", "qux", "baz" ] }`,
	},
	{
		`{ "foo": [ "bar", "baz" ] }`,
		`[
     { "op": "add", "path": "/foo/-1", "value": "qux" }
    ]`,
		`{ "foo": [ "bar", "baz", "qux" ] }`,
	},
	{
		`{ "baz": "qux", "foo": "bar" }`,
		`[ { "op": "remove", "path": "/baz" } ]`,
		`{ "foo": "bar" }`,
	},
	{
		`{ "foo": [ "bar", "qux", "baz" ] }`,
		`[ { "op": "remove", "path": "/foo/1" } ]`,
		`{ "foo": [ "bar", "baz" ] }`,
	},
	{
		`{ "baz": "qux", "foo": "bar" }`,
		`[ { "op": "replace", "path": "/baz", "value": "boo" } ]`,
		`{ "baz": "boo", "foo": "bar" }`,
	},
	{
		`{
     "foo": {
       "bar": "baz",
       "waldo": "fred"
     },
     "qux": {
       "corge": "grault"
     }
   }`,
		`[ { "op": "move", "from": "/foo/waldo", "path": "/qux/thud" } ]`,
		`{
     "foo": {
       "bar": "baz"
     },
     "qux": {
       "corge": "grault",
       "thud": "fred"
     }
   }`,
	},
	{
		`{ "foo": [ "all", "grass", "cows", "eat" ] }`,
		`[ { "op": "move", "from": "/foo/1", "path": "/foo/3" } ]`,
		`{ "foo": [ "all", "cows", "eat", "grass" ] }`,
	},
	{
		`{ "foo": [ "all", "grass", "cows", "eat" ] }`,
		`[ { "op": "move", "from": "/foo/1", "path": "/foo/2" } ]`,
		`{ "foo": [ "all", "cows", "grass", "eat" ] }`,
	},
	{
		`{ "foo": "bar" }`,
		`[ { "op": "add", "path": "/child", "value": { "grandchild": { } } } ]`,
		`{ "foo": "bar", "child": { "grandchild": { } } }`,
	},
	{
		`{ "foo": ["bar"] }`,
		`[ { "op": "add", "path": "/foo/-", "value": ["abc", "def"] } ]`,
		`{ "foo": ["bar", ["abc", "def"]] }`,
	},
	{
		`{ "foo": "bar", "qux": { "baz": 1, "bar": null } }`,
		`[ { "op": "remove", "path": "/qux/bar" } ]`,
		`{ "foo": "bar", "qux": { "baz": 1 } }`,
	},
	{
		`{ "foo": "bar" }`,
		`[ { "op": "add", "path": "/baz", "value": null } ]`,
		`{ "baz": null, "foo": "bar" }`,
	},
	{
		`{ "foo": ["bar"]}`,
		`[ { "op": "replace", "path": "/foo/0", "value": "baz"}]`,
		`{ "foo": ["baz"]}`,
	},
	{
		`{ "foo": ["bar","baz"]}`,
		`[ { "op": "replace", "path": "/foo/0", "value": "bum"}]`,
		`{ "foo": ["bum","baz"]}`,
	},
	{
		`{ "foo": ["bar","qux","baz"]}`,
		`[ { "op": "replace", "path": "/foo/1", "value": "bum"}]`,
		`{ "foo": ["bar", "bum","baz"]}`,
	},
	{
		`[ {"foo": ["bar","qux","baz"]}]`,
		`[ { "op": "replace", "path": "/0/foo/0", "value": "bum"}]`,
		`[ {"foo": ["bum","qux","baz"]}]`,
	},
	{
		`[ {"foo": ["bar","qux","baz"], "bar": ["qux","baz"]}]`,
		`[ { "op": "copy", "from": "/0/foo/0", "path": "/0/bar/0"}]`,
		`[ {"foo": ["bar","qux","baz"], "bar": ["bar", "baz"]}]`,
	},
	{
		`[ {"foo": ["bar","qux","baz"], "bar": ["qux","baz"]}]`,
		`[ { "op": "copy", "from": "/0/foo/0", "path": "/0/bar"}]`,
		`[ {"foo": ["bar","qux","baz"], "bar": ["bar", "qux", "baz"]}]`,
	},
	{
		`[ { "foo": {"bar": ["qux","baz"]}, "baz": {"qux": "bum"}}]`,
		`[ { "op": "copy", "from": "/0/foo/bar", "path": "/0/baz/bar"}]`,
		`[ { "baz": {"bar": ["qux","baz"], "qux":"bum"}, "foo": {"bar": ["qux","baz"]}}]`,
	},
	{
<<<<<<< HEAD
=======
		`{ "foo": ["bar"]}`,
		`[{"op": "copy", "path": "/foo/0", "from": "/foo"}]`,
		`{ "foo": [["bar"], "bar"]}`,
	},
	{
		`{ "foo": ["bar","qux","baz"]}`,
		`[ { "op": "remove", "path": "/foo/-2"}]`,
		`{ "foo": ["bar", "baz"]}`,
	},
	{
		`{ "foo": []}`,
		`[ { "op": "add", "path": "/foo/-1", "value": "qux"}]`,
		`{ "foo": ["qux"]}`,
	},
	{
>>>>>>> 2e787735
		`{ "bar": [{"baz": null}]}`,
		`[ { "op": "replace", "path": "/bar/0/baz", "value": 1 } ]`,
		`{ "bar": [{"baz": 1}]}`,
	},
	{
		`{ "bar": [{"baz": 1}]}`,
		`[ { "op": "replace", "path": "/bar/0/baz", "value": null } ]`,
		`{ "bar": [{"baz": null}]}`,
	},
	{
		`{ "bar": [null]}`,
		`[ { "op": "replace", "path": "/bar/0", "value": 1 } ]`,
		`{ "bar": [1]}`,
	},
	{
		`{ "bar": [1]}`,
		`[ { "op": "replace", "path": "/bar/0", "value": null } ]`,
		`{ "bar": [null]}`,
	},
<<<<<<< HEAD
=======
	{
		fmt.Sprintf(`{ "foo": ["A", %q] }`, repeatedA(48)),
		// The wrapping quotes around 'A's are included in the copy
		// size, so each copy operation increases the size by 50 bytes.
		`[ { "op": "copy", "path": "/foo/-", "from": "/foo/1" },
		   { "op": "copy", "path": "/foo/-", "from": "/foo/1" }]`,
		fmt.Sprintf(`{ "foo": ["A", %q, %q, %q] }`, repeatedA(48), repeatedA(48), repeatedA(48)),
	},
>>>>>>> 2e787735
}

type BadCase struct {
	doc, patch string
}

var MutationTestCases = []BadCase{
	{
		`{ "foo": "bar", "qux": { "baz": 1, "bar": null } }`,
		`[ { "op": "remove", "path": "/qux/bar" } ]`,
	},
	{
		`{ "foo": "bar", "qux": { "baz": 1, "bar": null } }`,
		`[ { "op": "replace", "path": "/qux/baz", "value": null } ]`,
	},
}

var BadCases = []BadCase{
	{
		`{ "foo": "bar" }`,
		`[ { "op": "add", "path": "/baz/bat", "value": "qux" } ]`,
	},
	{
		`{ "a": { "b": { "d": 1 } } }`,
		`[ { "op": "remove", "path": "/a/b/c" } ]`,
	},
	{
		`{ "a": { "b": { "d": 1 } } }`,
		`[ { "op": "move", "from": "/a/b/c", "path": "/a/b/e" } ]`,
	},
	{
		`{ "a": { "b": [1] } }`,
		`[ { "op": "remove", "path": "/a/b/1" } ]`,
	},
	{
		`{ "a": { "b": [1] } }`,
		`[ { "op": "move", "from": "/a/b/1", "path": "/a/b/2" } ]`,
	},
	{
		`{ "foo": "bar" }`,
		`[ { "op": "add", "pathz": "/baz", "value": "qux" } ]`,
	},
	{
		`{ "foo": "bar" }`,
		`[ { "op": "add", "path": "", "value": "qux" } ]`,
	},
	{
		`{ "foo": ["bar","baz"]}`,
		`[ { "op": "replace", "path": "/foo/2", "value": "bum"}]`,
	},
	{
		`{ "foo": ["bar","baz"]}`,
		`[ { "op": "add", "path": "/foo/-4", "value": "bum"}]`,
	},
	{
		`{ "name":{ "foo": "bat", "qux": "bum"}}`,
		`[ { "op": "replace", "path": "/foo/bar", "value":"baz"}]`,
	},
	{
		`{ "foo": ["bar"]}`,
		`[ {"op": "add", "path": "/foo/2", "value": "bum"}]`,
	},
	{
<<<<<<< HEAD
=======
		`{ "foo": []}`,
		`[ {"op": "remove", "path": "/foo/-"}]`,
	},
	{
		`{ "foo": []}`,
		`[ {"op": "remove", "path": "/foo/-1"}]`,
	},
	{
		`{ "foo": ["bar"]}`,
		`[ {"op": "remove", "path": "/foo/-2"}]`,
	},
	{
>>>>>>> 2e787735
		`{}`,
		`[ {"op":null,"path":""} ]`,
	},
	{
		`{}`,
		`[ {"op":"add","path":null} ]`,
	},
	{
		`{}`,
		`[ { "op": "copy", "from": null }]`,
	},
<<<<<<< HEAD
=======
	{
		`{ "foo": ["bar"]}`,
		`[{"op": "copy", "path": "/foo/6666666666", "from": "/"}]`,
	},
	// Can't copy into an index greater than the size of the array
	{
		`{ "foo": ["bar"]}`,
		`[{"op": "copy", "path": "/foo/2", "from": "/foo/0"}]`,
	},
	// Accumulated copy size cannot exceed AccumulatedCopySizeLimit.
	{
		fmt.Sprintf(`{ "foo": ["A", %q] }`, repeatedA(49)),
		// The wrapping quotes around 'A's are included in the copy
		// size, so each copy operation increases the size by 51 bytes.
		`[ { "op": "copy", "path": "/foo/-", "from": "/foo/1" },
		   { "op": "copy", "path": "/foo/-", "from": "/foo/1" }]`,
	},
	// Can't move into an index greater than or equal to the size of the array
	{
		`{ "foo": [ "all", "grass", "cows", "eat" ] }`,
		`[ { "op": "move", "from": "/foo/1", "path": "/foo/4" } ]`,
	},
}

// This is not thread safe, so we cannot run patch tests in parallel.
func configureGlobals(accumulatedCopySizeLimit int64) func() {
	oldAccumulatedCopySizeLimit := AccumulatedCopySizeLimit
	AccumulatedCopySizeLimit = accumulatedCopySizeLimit
	return func() {
		AccumulatedCopySizeLimit = oldAccumulatedCopySizeLimit
	}
>>>>>>> 2e787735
}

func TestAllCases(t *testing.T) {
	defer configureGlobals(int64(100))()
	for _, c := range Cases {
		out, err := applyPatch(c.doc, c.patch)

		if err != nil {
			t.Errorf("Unable to apply patch: %s", err)
		}

		if !compareJSON(out, c.result) {
			t.Errorf("Patch did not apply. Expected:\n%s\n\nActual:\n%s",
				reformatJSON(c.result), reformatJSON(out))
		}
	}

	for _, c := range MutationTestCases {
		out, err := applyPatch(c.doc, c.patch)

		if err != nil {
			t.Errorf("Unable to apply patch: %s", err)
		}

		if compareJSON(out, c.doc) {
			t.Errorf("Patch did not apply. Original:\n%s\n\nPatched:\n%s",
				reformatJSON(c.doc), reformatJSON(out))
		}
	}

	for _, c := range BadCases {
		_, err := applyPatch(c.doc, c.patch)

		if err == nil {
			t.Errorf("Patch %q should have failed to apply but it did not", c.patch)
		}
	}
}

type TestCase struct {
	doc, patch string
	result     bool
	failedPath string
}

var TestCases = []TestCase{
	{
		`{
      "baz": "qux",
      "foo": [ "a", 2, "c" ]
    }`,
		`[
      { "op": "test", "path": "/baz", "value": "qux" },
      { "op": "test", "path": "/foo/1", "value": 2 }
    ]`,
		true,
		"",
	},
	{
		`{ "baz": "qux" }`,
		`[ { "op": "test", "path": "/baz", "value": "bar" } ]`,
		false,
		"/baz",
	},
	{
		`{
      "baz": "qux",
      "foo": ["a", 2, "c"]
    }`,
		`[
      { "op": "test", "path": "/baz", "value": "qux" },
      { "op": "test", "path": "/foo/1", "value": "c" }
    ]`,
		false,
		"/foo/1",
	},
	{
		`{ "baz": "qux" }`,
		`[ { "op": "test", "path": "/foo", "value": 42 } ]`,
		false,
		"/foo",
	},
	{
		`{ "baz": "qux" }`,
		`[ { "op": "test", "path": "/foo", "value": null } ]`,
		true,
		"",
	},
	{
		`{ "foo": null }`,
		`[ { "op": "test", "path": "/foo", "value": null } ]`,
		true,
		"",
	},
	{
		`{ "foo": {} }`,
		`[ { "op": "test", "path": "/foo", "value": null } ]`,
		false,
		"/foo",
	},
	{
		`{ "foo": [] }`,
		`[ { "op": "test", "path": "/foo", "value": null } ]`,
		false,
		"/foo",
	},
	{
		`{ "baz/foo": "qux" }`,
		`[ { "op": "test", "path": "/baz~1foo", "value": "qux"} ]`,
		true,
		"",
	},
	{
		`{ "foo": [] }`,
		`[ { "op": "test", "path": "/foo"} ]`,
		false,
		"/foo",
	},
}

func TestAllTest(t *testing.T) {
	for _, c := range TestCases {
		_, err := applyPatch(c.doc, c.patch)

		if c.result && err != nil {
			t.Errorf("Testing failed when it should have passed: %s", err)
		} else if !c.result && err == nil {
			t.Errorf("Testing passed when it should have faild: %s", err)
		} else if !c.result {
			expected := fmt.Sprintf("Testing value %s failed", c.failedPath)
			if err.Error() != expected {
				t.Errorf("Testing failed as expected but invalid message: expected [%s], got [%s]", expected, err)
			}
		}
	}
}<|MERGE_RESOLUTION|>--- conflicted
+++ resolved
@@ -182,8 +182,6 @@
 		`[ { "baz": {"bar": ["qux","baz"], "qux":"bum"}, "foo": {"bar": ["qux","baz"]}}]`,
 	},
 	{
-<<<<<<< HEAD
-=======
 		`{ "foo": ["bar"]}`,
 		`[{"op": "copy", "path": "/foo/0", "from": "/foo"}]`,
 		`{ "foo": [["bar"], "bar"]}`,
@@ -199,7 +197,6 @@
 		`{ "foo": ["qux"]}`,
 	},
 	{
->>>>>>> 2e787735
 		`{ "bar": [{"baz": null}]}`,
 		`[ { "op": "replace", "path": "/bar/0/baz", "value": 1 } ]`,
 		`{ "bar": [{"baz": 1}]}`,
@@ -219,8 +216,6 @@
 		`[ { "op": "replace", "path": "/bar/0", "value": null } ]`,
 		`{ "bar": [null]}`,
 	},
-<<<<<<< HEAD
-=======
 	{
 		fmt.Sprintf(`{ "foo": ["A", %q] }`, repeatedA(48)),
 		// The wrapping quotes around 'A's are included in the copy
@@ -229,7 +224,6 @@
 		   { "op": "copy", "path": "/foo/-", "from": "/foo/1" }]`,
 		fmt.Sprintf(`{ "foo": ["A", %q, %q, %q] }`, repeatedA(48), repeatedA(48), repeatedA(48)),
 	},
->>>>>>> 2e787735
 }
 
 type BadCase struct {
@@ -293,8 +287,6 @@
 		`[ {"op": "add", "path": "/foo/2", "value": "bum"}]`,
 	},
 	{
-<<<<<<< HEAD
-=======
 		`{ "foo": []}`,
 		`[ {"op": "remove", "path": "/foo/-"}]`,
 	},
@@ -307,7 +299,6 @@
 		`[ {"op": "remove", "path": "/foo/-2"}]`,
 	},
 	{
->>>>>>> 2e787735
 		`{}`,
 		`[ {"op":null,"path":""} ]`,
 	},
@@ -319,8 +310,6 @@
 		`{}`,
 		`[ { "op": "copy", "from": null }]`,
 	},
-<<<<<<< HEAD
-=======
 	{
 		`{ "foo": ["bar"]}`,
 		`[{"op": "copy", "path": "/foo/6666666666", "from": "/"}]`,
@@ -352,7 +341,6 @@
 	return func() {
 		AccumulatedCopySizeLimit = oldAccumulatedCopySizeLimit
 	}
->>>>>>> 2e787735
 }
 
 func TestAllCases(t *testing.T) {
