/*
Copyright 2014 The Kubernetes Authors.

Licensed under the Apache License, Version 2.0 (the "License");
you may not use this file except in compliance with the License.
You may obtain a copy of the License at

    http://www.apache.org/licenses/LICENSE-2.0

Unless required by applicable law or agreed to in writing, software
distributed under the License is distributed on an "AS IS" BASIS,
WITHOUT WARRANTIES OR CONDITIONS OF ANY KIND, either express or implied.
See the License for the specific language governing permissions and
limitations under the License.
*/

// TODO(thockin): This whole pkg is pretty linux-centric.  As soon as we have
// an alternate platform, we will need to abstract further.
package mount

import (
	"os"
	"path/filepath"
<<<<<<< HEAD
	"strings"
	"syscall"
=======
>>>>>>> cb7a5425
)

type FileType string

const (
	// Default mount command if mounter path is not specified
	defaultMountCommand           = "mount"
	MountsInGlobalPDPath          = "mounts"
	FileTypeDirectory    FileType = "Directory"
	FileTypeFile         FileType = "File"
	FileTypeSocket       FileType = "Socket"
	FileTypeCharDev      FileType = "CharDevice"
	FileTypeBlockDev     FileType = "BlockDevice"
)

type Interface interface {
	// Mount mounts source to target as fstype with given options.
	Mount(source string, target string, fstype string, options []string) error
	// Unmount unmounts given target.
	Unmount(target string) error
	// List returns a list of all mounted filesystems.  This can be large.
	// On some platforms, reading mounts is not guaranteed consistent (i.e.
	// it could change between chunked reads). This is guaranteed to be
	// consistent.
	List() ([]MountPoint, error)
	// IsMountPointMatch determines if the mountpoint matches the dir
	IsMountPointMatch(mp MountPoint, dir string) bool
	// IsNotMountPoint determines if a directory is a mountpoint.
	// It should return ErrNotExist when the directory does not exist.
	// IsNotMountPoint is more expensive than IsLikelyNotMountPoint.
	// IsNotMountPoint detects bind mounts in linux.
	// IsNotMountPoint enumerates all the mountpoints using List() and
	// the list of mountpoints may be large, then it uses
	// IsMountPointMatch to evaluate whether the directory is a mountpoint
	IsNotMountPoint(file string) (bool, error)
	// IsLikelyNotMountPoint uses heuristics to determine if a directory
	// is a mountpoint.
	// It should return ErrNotExist when the directory does not exist.
	// IsLikelyNotMountPoint does NOT properly detect all mountpoint types
	// most notably linux bind mounts.
	IsLikelyNotMountPoint(file string) (bool, error)
	// DeviceOpened determines if the device is in use elsewhere
	// on the system, i.e. still mounted.
	DeviceOpened(pathname string) (bool, error)
	// PathIsDevice determines if a path is a device.
	PathIsDevice(pathname string) (bool, error)
	// GetDeviceNameFromMount finds the device name by checking the mount path
	// to get the global mount path which matches its plugin directory
	GetDeviceNameFromMount(mountPath, pluginDir string) (string, error)
	// MakeRShared checks that given path is on a mount with 'rshared' mount
	// propagation. If not, it bind-mounts the path as rshared.
	MakeRShared(path string) error
	// GetFileType checks for file/directory/socket/block/character devices.
	// Will operate in the host mount namespace if kubelet is running in a container
	GetFileType(pathname string) (FileType, error)
	// MakeFile creates an empty file.
	// Will operate in the host mount namespace if kubelet is running in a container
	MakeFile(pathname string) error
	// MakeDir creates a new directory.
	// Will operate in the host mount namespace if kubelet is running in a container
	MakeDir(pathname string) error
	// SafeMakeDir makes sure that the created directory does not escape given
	// base directory mis-using symlinks. The directory is created in the same
	// mount namespace as where kubelet is running. Note that the function makes
	// sure that it creates the directory somewhere under the base, nothing
	// else. E.g. if the directory already exists, it may exists outside of the
	// base due to symlinks.
	SafeMakeDir(pathname string, base string, perm os.FileMode) error
	// ExistsPath checks whether the path exists.
	// Will operate in the host mount namespace if kubelet is running in a container
	ExistsPath(pathname string) bool
	// CleanSubPaths removes any bind-mounts created by PrepareSafeSubpath in given
	// pod volume directory.
	CleanSubPaths(podDir string, volumeName string) error
	// PrepareSafeSubpath does everything that's necessary to prepare a subPath
	// that's 1) inside given volumePath and 2) immutable after this call.
	//
	// newHostPath - location of prepared subPath. It should be used instead of
	// hostName when running the container.
	// cleanupAction - action to run when the container is running or it failed to start.
	//
	// CleanupAction must be called immediately after the container with given
	// subpath starts. On the other hand, Interface.CleanSubPaths must be called
	// when the pod finishes.
	PrepareSafeSubpath(subPath Subpath) (newHostPath string, cleanupAction func(), err error)
}

type Subpath struct {
	// index of the VolumeMount for this container
	VolumeMountIndex int
	// Full path to the subpath directory on the host
	Path string
	// name of the volume that is a valid directory name.
	VolumeName string
	// Full path to the volume path
	VolumePath string
	// Path to the pod's directory, including pod UID
	PodDir string
	// Name of the container
	ContainerName string
}

// Exec executes command where mount utilities are. This can be either the host,
// container where kubelet runs or even a remote pod with mount utilities.
// Usual pkg/util/exec interface is not used because kubelet.RunInContainer does
// not provide stdin/stdout/stderr streams.
type Exec interface {
	// Run executes a command and returns its stdout + stderr combined in one
	// stream.
	Run(cmd string, args ...string) ([]byte, error)
}

// Compile-time check to ensure all Mounter implementations satisfy
// the mount interface
var _ Interface = &Mounter{}

// This represents a single line in /proc/mounts or /etc/fstab.
type MountPoint struct {
	Device string
	Path   string
	Type   string
	Opts   []string
	Freq   int
	Pass   int
}

// SafeFormatAndMount probes a device to see if it is formatted.
// Namely it checks to see if a file system is present. If so it
// mounts it otherwise the device is formatted first then mounted.
type SafeFormatAndMount struct {
	Interface
	Exec
}

// FormatAndMount formats the given disk, if needed, and mounts it.
// That is if the disk is not formatted and it is not being mounted as
// read-only it will format it first then mount it. Otherwise, if the
// disk is already formatted or it is being mounted as read-only, it
// will be mounted without formatting.
func (mounter *SafeFormatAndMount) FormatAndMount(source string, target string, fstype string, options []string) error {
	// Don't attempt to format if mounting as readonly. Go straight to mounting.
	for _, option := range options {
		if option == "ro" {
			return mounter.Interface.Mount(source, target, fstype, options)
		}
	}
	return mounter.formatAndMount(source, target, fstype, options)
}

// GetMountRefsByDev finds all references to the device provided
// by mountPath; returns a list of paths.
func GetMountRefsByDev(mounter Interface, mountPath string) ([]string, error) {
	mps, err := mounter.List()
	if err != nil {
		return nil, err
	}
	slTarget, err := filepath.EvalSymlinks(mountPath)
	if err != nil {
		slTarget = mountPath
	}

	// Finding the device mounted to mountPath
	diskDev := ""
	for i := range mps {
		if slTarget == mps[i].Path {
			diskDev = mps[i].Device
			break
		}
	}

	// Find all references to the device.
	var refs []string
	for i := range mps {
		if mps[i].Device == diskDev || mps[i].Device == slTarget {
			if mps[i].Path != slTarget {
				refs = append(refs, mps[i].Path)
			}
		}
	}
	return refs, nil
}

// GetDeviceNameFromMount: given a mnt point, find the device from /proc/mounts
// returns the device name, reference count, and error code
func GetDeviceNameFromMount(mounter Interface, mountPath string) (string, int, error) {
	mps, err := mounter.List()
	if err != nil {
		return "", 0, err
	}

	// Find the device name.
	// FIXME if multiple devices mounted on the same mount path, only the first one is returned
	device := ""
	// If mountPath is symlink, need get its target path.
	slTarget, err := filepath.EvalSymlinks(mountPath)
	if err != nil {
		slTarget = mountPath
	}
	for i := range mps {
		if mps[i].Path == slTarget {
			device = mps[i].Device
			break
		}
	}

	// Find all references to the device.
	refCount := 0
	for i := range mps {
		if mps[i].Device == device {
			refCount++
		}
	}
	return device, refCount, nil
}

func isNotDirErr(err error) bool {
	if e, ok := err.(*os.PathError); ok && e.Err == syscall.ENOTDIR {
		return true
	}
	return false
}

// IsNotMountPoint determines if a directory is a mountpoint.
// It should return ErrNotExist when the directory does not exist.
// This method uses the List() of all mountpoints
// It is more extensive than IsLikelyNotMountPoint
// and it detects bind mounts in linux
func IsNotMountPoint(mounter Interface, file string) (bool, error) {
	// IsLikelyNotMountPoint provides a quick check
	// to determine whether file IS A mountpoint
	notMnt, notMntErr := mounter.IsLikelyNotMountPoint(file)
	if notMntErr != nil && os.IsPermission(notMntErr) {
		// We were not allowed to do the simple stat() check, e.g. on NFS with
		// root_squash. Fall back to /proc/mounts check below.
		notMnt = true
		notMntErr = nil
	}
	if notMntErr != nil && isNotDirErr(notMntErr) {
		return notMnt, notMntErr
	}
	// identified as mountpoint, so return this fact
	if notMnt == false {
		return notMnt, nil
	}
	// check all mountpoints since IsLikelyNotMountPoint
	// is not reliable for some mountpoint types
	mountPoints, mountPointsErr := mounter.List()
	if mountPointsErr != nil {
		return notMnt, mountPointsErr
	}
	for _, mp := range mountPoints {
		if mounter.IsMountPointMatch(mp, file) {
			notMnt = false
			break
		}
	}
	return notMnt, nil
}

// isBind detects whether a bind mount is being requested and makes the remount options to
// use in case of bind mount, due to the fact that bind mount doesn't respect mount options.
// The list equals:
//   options - 'bind' + 'remount' (no duplicate)
func isBind(options []string) (bool, []string) {
	bindRemountOpts := []string{"remount"}
	bind := false

	if len(options) != 0 {
		for _, option := range options {
			switch option {
			case "bind":
				bind = true
				break
			case "remount":
				break
			default:
				bindRemountOpts = append(bindRemountOpts, option)
			}
		}
	}

	return bind, bindRemountOpts
<<<<<<< HEAD
}

// TODO: this is a workaround for the unmount device issue caused by gci mounter.
// In GCI cluster, if gci mounter is used for mounting, the container started by mounter
// script will cause additional mounts created in the container. Since these mounts are
// irrelavant to the original mounts, they should be not considered when checking the
// mount references. Current solution is to filter out those mount paths that contain
// the string of original mount path.
// Plan to work on better approach to solve this issue.

func HasMountRefs(mountPath string, mountRefs []string) bool {
	count := 0
	for _, ref := range mountRefs {
		if !strings.Contains(ref, mountPath) {
			count = count + 1
		}
	}
	return count > 0
}

// pathWithinBase checks if give path is withing given base directory.
func pathWithinBase(fullPath, basePath string) bool {
	rel, err := filepath.Rel(basePath, fullPath)
	if err != nil {
		return false
	}
	if strings.HasPrefix(rel, "..") {
		// Needed to escape the base path
		return false
	}
	return true
=======
>>>>>>> cb7a5425
}<|MERGE_RESOLUTION|>--- conflicted
+++ resolved
@@ -21,11 +21,8 @@
 import (
 	"os"
 	"path/filepath"
-<<<<<<< HEAD
 	"strings"
 	"syscall"
-=======
->>>>>>> cb7a5425
 )
 
 type FileType string
@@ -308,25 +305,6 @@
 	}
 
 	return bind, bindRemountOpts
-<<<<<<< HEAD
-}
-
-// TODO: this is a workaround for the unmount device issue caused by gci mounter.
-// In GCI cluster, if gci mounter is used for mounting, the container started by mounter
-// script will cause additional mounts created in the container. Since these mounts are
-// irrelavant to the original mounts, they should be not considered when checking the
-// mount references. Current solution is to filter out those mount paths that contain
-// the string of original mount path.
-// Plan to work on better approach to solve this issue.
-
-func HasMountRefs(mountPath string, mountRefs []string) bool {
-	count := 0
-	for _, ref := range mountRefs {
-		if !strings.Contains(ref, mountPath) {
-			count = count + 1
-		}
-	}
-	return count > 0
 }
 
 // pathWithinBase checks if give path is withing given base directory.
@@ -340,6 +318,4 @@
 		return false
 	}
 	return true
-=======
->>>>>>> cb7a5425
 }