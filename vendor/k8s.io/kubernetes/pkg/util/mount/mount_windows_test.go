// +build windows

/*
Copyright 2017 The Kubernetes Authors.

Licensed under the Apache License, Version 2.0 (the "License");
you may not use this file except in compliance with the License.
You may obtain a copy of the License at

    http://www.apache.org/licenses/LICENSE-2.0

Unless required by applicable law or agreed to in writing, software
distributed under the License is distributed on an "AS IS" BASIS,
WITHOUT WARRANTIES OR CONDITIONS OF ANY KIND, either express or implied.
See the License for the specific language governing permissions and
limitations under the License.
*/

package mount

import (
	"fmt"
	"os"
	"os/exec"
	"path/filepath"
	"testing"

	"github.com/stretchr/testify/assert"
)

func TestNormalizeWindowsPath(t *testing.T) {
	path := `/var/lib/kubelet/pods/146f8428-83e7-11e7-8dd4-000d3a31dac4/volumes/kubernetes.io~azure-disk`
	normalizedPath := normalizeWindowsPath(path)
	if normalizedPath != `c:\var\lib\kubelet\pods\146f8428-83e7-11e7-8dd4-000d3a31dac4\volumes\kubernetes.io~azure-disk` {
		t.Errorf("normizeWindowsPath test failed, normalizedPath : %q", normalizedPath)
	}

	path = `/var/lib/kubelet/pods/146f8428-83e7-11e7-8dd4-000d3a31dac4\volumes\kubernetes.io~azure-disk`
	normalizedPath = normalizeWindowsPath(path)
	if normalizedPath != `c:\var\lib\kubelet\pods\146f8428-83e7-11e7-8dd4-000d3a31dac4\volumes\kubernetes.io~azure-disk` {
		t.Errorf("normizeWindowsPath test failed, normalizedPath : %q", normalizedPath)
	}

	path = `/`
	normalizedPath = normalizeWindowsPath(path)
	if normalizedPath != `c:\` {
		t.Errorf("normizeWindowsPath test failed, normalizedPath : %q", normalizedPath)
	}
}

func TestValidateDiskNumber(t *testing.T) {
	diskNum := "0"
	if err := ValidateDiskNumber(diskNum); err != nil {
		t.Errorf("TestValidateDiskNumber test failed, disk number : %s", diskNum)
	}

	diskNum = "99"
	if err := ValidateDiskNumber(diskNum); err != nil {
		t.Errorf("TestValidateDiskNumber test failed, disk number : %s", diskNum)
	}

	diskNum = "ab"
	if err := ValidateDiskNumber(diskNum); err == nil {
		t.Errorf("TestValidateDiskNumber test failed, disk number : %s", diskNum)
	}

	diskNum = "100"
	if err := ValidateDiskNumber(diskNum); err == nil {
		t.Errorf("TestValidateDiskNumber test failed, disk number : %s", diskNum)
	}
}

func makeLink(link, target string) error {
	if output, err := exec.Command("cmd", "/c", "mklink", "/D", link, target).CombinedOutput(); err != nil {
		return fmt.Errorf("mklink failed: %v, link(%q) target(%q) output: %q", err, link, target, string(output))
	}
	return nil
}

func removeLink(link string) error {
	if output, err := exec.Command("cmd", "/c", "rmdir", link).CombinedOutput(); err != nil {
		return fmt.Errorf("rmdir failed: %v, output: %q", err, string(output))
	}
	return nil
}

func setEquivalent(set1, set2 []string) bool {
	map1 := make(map[string]bool)
	map2 := make(map[string]bool)
	for _, s := range set1 {
		map1[s] = true
	}
	for _, s := range set2 {
		map2[s] = true
	}

	for s := range map1 {
		if !map2[s] {
			return false
		}
	}
	for s := range map2 {
		if !map1[s] {
			return false
		}
	}
	return true
}

// this func must run in admin mode, otherwise it will fail
func TestGetMountRefs(t *testing.T) {
	fm := &FakeMounter{MountPoints: []MountPoint{}}
	mountPath := `c:\secondmountpath`
	expectedRefs := []string{`c:\`, `c:\firstmountpath`, mountPath}

	// remove symbolic links first
	for i := 1; i < len(expectedRefs); i++ {
		removeLink(expectedRefs[i])
	}

	// create symbolic links
	for i := 1; i < len(expectedRefs); i++ {
		if err := makeLink(expectedRefs[i], expectedRefs[i-1]); err != nil {
			t.Errorf("makeLink failed: %v", err)
		}
	}

	if refs, err := GetMountRefs(fm, mountPath); err != nil || !setEquivalent(expectedRefs, refs) {
		t.Errorf("getMountRefs(%q) = %v, error: %v; expected %v", mountPath, refs, err, expectedRefs)
	}

	// remove symbolic links
	for i := 1; i < len(expectedRefs); i++ {
		if err := removeLink(expectedRefs[i]); err != nil {
			t.Errorf("removeLink failed: %v", err)
		}
	}
}

func TestDoSafeMakeDir(t *testing.T) {
	const testingVolumePath = `c:\tmp\DoSafeMakeDirTest`
	os.MkdirAll(testingVolumePath, 0755)
	defer os.RemoveAll(testingVolumePath)

	tests := []struct {
		volumePath    string
		subPath       string
		expectError   bool
		symlinkTarget string
	}{
		{
			volumePath:    testingVolumePath,
			subPath:       ``,
			expectError:   true,
			symlinkTarget: "",
		},
		{
			volumePath:    testingVolumePath,
			subPath:       filepath.Join(testingVolumePath, `x`),
			expectError:   false,
			symlinkTarget: "",
		},
		{
			volumePath:    testingVolumePath,
			subPath:       filepath.Join(testingVolumePath, `a\b\c\d`),
			expectError:   false,
			symlinkTarget: "",
		},
		{
			volumePath:    testingVolumePath,
			subPath:       filepath.Join(testingVolumePath, `symlink`),
			expectError:   false,
			symlinkTarget: `c:\tmp`,
		},
		{
			volumePath:    testingVolumePath,
			subPath:       filepath.Join(testingVolumePath, `symlink\c\d`),
			expectError:   true,
			symlinkTarget: "",
		},
		{
			volumePath:    testingVolumePath,
			subPath:       filepath.Join(testingVolumePath, `symlink\y926`),
			expectError:   true,
			symlinkTarget: "",
		},
		{
			volumePath:    testingVolumePath,
			subPath:       filepath.Join(testingVolumePath, `a\b\symlink`),
			expectError:   false,
			symlinkTarget: `c:\tmp`,
		},
		{
			volumePath:    testingVolumePath,
			subPath:       filepath.Join(testingVolumePath, `a\x\symlink`),
			expectError:   false,
			symlinkTarget: filepath.Join(testingVolumePath, `a`),
		},
	}

	for _, test := range tests {
		if len(test.volumePath) > 0 && len(test.subPath) > 0 && len(test.symlinkTarget) > 0 {
			// make all parent sub directories
			if parent := filepath.Dir(test.subPath); parent != "." {
				os.MkdirAll(parent, 0755)
			}

			// make last element as symlink
			linkPath := test.subPath
			if _, err := os.Stat(linkPath); err != nil && os.IsNotExist(err) {
				if err := makeLink(linkPath, test.symlinkTarget); err != nil {
					t.Fatalf("unexpected error: %v", fmt.Errorf("mklink link(%q) target(%q) error: %q", linkPath, test.symlinkTarget, err))
				}
			}
		}

		err := doSafeMakeDir(test.subPath, test.volumePath, os.FileMode(0755))
		if test.expectError {
			assert.NotNil(t, err, "Expect error during doSafeMakeDir(%s, %s)", test.subPath, test.volumePath)
			continue
		}
		assert.Nil(t, err, "Expect no error during doSafeMakeDir(%s, %s)", test.subPath, test.volumePath)
		if _, err := os.Stat(test.subPath); os.IsNotExist(err) {
			t.Errorf("subPath should exists after doSafeMakeDir(%s, %s)", test.subPath, test.volumePath)
		}
	}
}

func TestLockAndCheckSubPath(t *testing.T) {
	const testingVolumePath = `c:\tmp\LockAndCheckSubPathTest`

	tests := []struct {
		volumePath          string
		subPath             string
		expectedHandleCount int
		expectError         bool
		symlinkTarget       string
	}{
		{
			volumePath:          `c:\`,
			subPath:             ``,
			expectedHandleCount: 0,
			expectError:         false,
			symlinkTarget:       "",
		},
		{
			volumePath:          ``,
			subPath:             `a`,
			expectedHandleCount: 0,
			expectError:         false,
			symlinkTarget:       "",
		},
		{
			volumePath:          testingVolumePath,
			subPath:             filepath.Join(testingVolumePath, `a`),
			expectedHandleCount: 1,
			expectError:         false,
			symlinkTarget:       "",
		},
		{
			volumePath:          testingVolumePath,
			subPath:             filepath.Join(testingVolumePath, `a\b\c\d`),
			expectedHandleCount: 4,
			expectError:         false,
			symlinkTarget:       "",
		},
		{
			volumePath:          testingVolumePath,
			subPath:             filepath.Join(testingVolumePath, `symlink`),
			expectedHandleCount: 0,
			expectError:         true,
			symlinkTarget:       `c:\tmp`,
		},
		{
			volumePath:          testingVolumePath,
			subPath:             filepath.Join(testingVolumePath, `a\b\c\symlink`),
			expectedHandleCount: 0,
			expectError:         true,
			symlinkTarget:       `c:\tmp`,
		},
		{
			volumePath:          testingVolumePath,
			subPath:             filepath.Join(testingVolumePath, `a\b\c\d\symlink`),
			expectedHandleCount: 2,
			expectError:         false,
			symlinkTarget:       filepath.Join(testingVolumePath, `a\b`),
		},
	}

	for _, test := range tests {
		if len(test.volumePath) > 0 && len(test.subPath) > 0 {
			os.MkdirAll(test.volumePath, 0755)
			if len(test.symlinkTarget) == 0 {
				// make all intermediate sub directories
				os.MkdirAll(test.subPath, 0755)
			} else {
				// make all parent sub directories
				if parent := filepath.Dir(test.subPath); parent != "." {
					os.MkdirAll(parent, 0755)
				}

				// make last element as symlink
				linkPath := test.subPath
				if _, err := os.Stat(linkPath); err != nil && os.IsNotExist(err) {
					if err := makeLink(linkPath, test.symlinkTarget); err != nil {
						t.Fatalf("unexpected error: %v", fmt.Errorf("mklink link(%q) target(%q) error: %q", linkPath, test.symlinkTarget, err))
					}
				}
			}
		}

		fileHandles, err := lockAndCheckSubPath(test.volumePath, test.subPath)
		unlockPath(fileHandles)
		assert.Equal(t, test.expectedHandleCount, len(fileHandles))
		if test.expectError {
			assert.NotNil(t, err, "Expect error during LockAndCheckSubPath(%s, %s)", test.volumePath, test.subPath)
			continue
		}
		assert.Nil(t, err, "Expect no error during LockAndCheckSubPath(%s, %s)", test.volumePath, test.subPath)
	}

	// remove dir will happen after closing all file handles
	assert.Nil(t, os.RemoveAll(testingVolumePath), "Expect no error during remove dir %s", testingVolumePath)
}

func TestLockAndCheckSubPathWithoutSymlink(t *testing.T) {
	const testingVolumePath = `c:\tmp\LockAndCheckSubPathWithoutSymlinkTest`

	tests := []struct {
		volumePath          string
		subPath             string
		expectedHandleCount int
		expectError         bool
		symlinkTarget       string
	}{
		{
			volumePath:          `c:\`,
			subPath:             ``,
			expectedHandleCount: 0,
			expectError:         false,
			symlinkTarget:       "",
		},
		{
			volumePath:          ``,
			subPath:             `a`,
			expectedHandleCount: 0,
			expectError:         false,
			symlinkTarget:       "",
		},
		{
			volumePath:          testingVolumePath,
			subPath:             filepath.Join(testingVolumePath, `a`),
			expectedHandleCount: 1,
			expectError:         false,
			symlinkTarget:       "",
		},
		{
			volumePath:          testingVolumePath,
			subPath:             filepath.Join(testingVolumePath, `a\b\c\d`),
			expectedHandleCount: 4,
			expectError:         false,
			symlinkTarget:       "",
		},
		{
			volumePath:          testingVolumePath,
			subPath:             filepath.Join(testingVolumePath, `symlink`),
			expectedHandleCount: 1,
			expectError:         true,
			symlinkTarget:       `c:\tmp`,
		},
		{
			volumePath:          testingVolumePath,
			subPath:             filepath.Join(testingVolumePath, `a\b\c\symlink`),
			expectedHandleCount: 4,
			expectError:         true,
			symlinkTarget:       `c:\tmp`,
		},
		{
			volumePath:          testingVolumePath,
			subPath:             filepath.Join(testingVolumePath, `a\b\c\d\symlink`),
			expectedHandleCount: 5,
			expectError:         true,
			symlinkTarget:       filepath.Join(testingVolumePath, `a\b`),
		},
	}

	for _, test := range tests {
		if len(test.volumePath) > 0 && len(test.subPath) > 0 {
			os.MkdirAll(test.volumePath, 0755)
			if len(test.symlinkTarget) == 0 {
				// make all intermediate sub directories
				os.MkdirAll(test.subPath, 0755)
			} else {
				// make all parent sub directories
				if parent := filepath.Dir(test.subPath); parent != "." {
					os.MkdirAll(parent, 0755)
				}

				// make last element as symlink
				linkPath := test.subPath
				if _, err := os.Stat(linkPath); err != nil && os.IsNotExist(err) {
					if err := makeLink(linkPath, test.symlinkTarget); err != nil {
						t.Fatalf("unexpected error: %v", fmt.Errorf("mklink link(%q) target(%q) error: %q", linkPath, test.symlinkTarget, err))
					}
				}
			}
		}

		fileHandles, err := lockAndCheckSubPathWithoutSymlink(test.volumePath, test.subPath)
		unlockPath(fileHandles)
		assert.Equal(t, test.expectedHandleCount, len(fileHandles))
		if test.expectError {
			assert.NotNil(t, err, "Expect error during LockAndCheckSubPath(%s, %s)", test.volumePath, test.subPath)
			continue
		}
		assert.Nil(t, err, "Expect no error during LockAndCheckSubPath(%s, %s)", test.volumePath, test.subPath)
	}

	// remove dir will happen after closing all file handles
	assert.Nil(t, os.RemoveAll(testingVolumePath), "Expect no error during remove dir %s", testingVolumePath)
}

func TestFindExistingPrefix(t *testing.T) {
	const testingVolumePath = `c:\tmp\FindExistingPrefixTest`

	tests := []struct {
		base                    string
		pathname                string
		expectError             bool
		expectedExistingPath    string
		expectedToCreateDirs    []string
		createSubPathBeforeTest bool
	}{
		{
			base:                    `c:\tmp\a`,
			pathname:                `c:\tmp\b`,
			expectError:             true,
			expectedExistingPath:    "",
			expectedToCreateDirs:    []string{},
			createSubPathBeforeTest: false,
		},
		{
			base:                    ``,
			pathname:                `c:\tmp\b`,
			expectError:             true,
			expectedExistingPath:    "",
			expectedToCreateDirs:    []string{},
			createSubPathBeforeTest: false,
		},
		{
			base:                    `c:\tmp\a`,
			pathname:                `d:\tmp\b`,
			expectError:             true,
			expectedExistingPath:    "",
			expectedToCreateDirs:    []string{},
			createSubPathBeforeTest: false,
		},
		{
			base:                    testingVolumePath,
			pathname:                testingVolumePath,
			expectError:             false,
			expectedExistingPath:    testingVolumePath,
			expectedToCreateDirs:    []string{},
			createSubPathBeforeTest: false,
		},
		{
			base:                    testingVolumePath,
			pathname:                filepath.Join(testingVolumePath, `a\b`),
			expectError:             false,
			expectedExistingPath:    filepath.Join(testingVolumePath, `a\b`),
			expectedToCreateDirs:    []string{},
			createSubPathBeforeTest: true,
		},
		{
			base:                    testingVolumePath,
			pathname:                filepath.Join(testingVolumePath, `a\b\c\`),
			expectError:             false,
			expectedExistingPath:    filepath.Join(testingVolumePath, `a\b`),
			expectedToCreateDirs:    []string{`c`},
			createSubPathBeforeTest: false,
		},
		{
			base:                    testingVolumePath,
			pathname:                filepath.Join(testingVolumePath, `a\b\c\d`),
			expectError:             false,
			expectedExistingPath:    filepath.Join(testingVolumePath, `a\b`),
			expectedToCreateDirs:    []string{`c`, `d`},
			createSubPathBeforeTest: false,
		},
	}

	for _, test := range tests {
		if test.createSubPathBeforeTest {
			os.MkdirAll(test.pathname, 0755)
		}

		existingPath, toCreate, err := findExistingPrefix(test.base, test.pathname)
		if test.expectError {
			assert.NotNil(t, err, "Expect error during findExistingPrefix(%s, %s)", test.base, test.pathname)
			continue
		}
		assert.Nil(t, err, "Expect no error during findExistingPrefix(%s, %s)", test.base, test.pathname)

		assert.Equal(t, test.expectedExistingPath, existingPath, "Expect result not equal with findExistingPrefix(%s, %s) return: %q, expected: %q",
			test.base, test.pathname, existingPath, test.expectedExistingPath)

		assert.Equal(t, test.expectedToCreateDirs, toCreate, "Expect result not equal with findExistingPrefix(%s, %s) return: %q, expected: %q",
			test.base, test.pathname, toCreate, test.expectedToCreateDirs)

	}
	// remove dir will happen after closing all file handles
	assert.Nil(t, os.RemoveAll(testingVolumePath), "Expect no error during remove dir %s", testingVolumePath)
}

func TestPathWithinBase(t *testing.T) {
	tests := []struct {
		fullPath       string
		basePath       string
		expectedResult bool
	}{
		{
			fullPath:       `c:\tmp\a\b\c`,
			basePath:       `c:\tmp`,
			expectedResult: true,
		},
		{
			fullPath:       `c:\tmp1`,
			basePath:       `c:\tmp2`,
			expectedResult: false,
		},
		{
			fullPath:       `c:\tmp`,
			basePath:       `c:\tmp`,
			expectedResult: true,
		},
		{
			fullPath:       `c:\tmp`,
			basePath:       `c:\tmp\a\b\c`,
			expectedResult: false,
		},
<<<<<<< HEAD
=======
		{
			fullPath:       `c:\kubelet\pods\uuid\volumes\kubernetes.io~configmap\config\..timestamp\file.txt`,
			basePath:       `c:\kubelet\pods\uuid\volumes\kubernetes.io~configmap\config`,
			expectedResult: true,
		},
>>>>>>> a1d53646
	}

	for _, test := range tests {
		result := pathWithinBase(test.fullPath, test.basePath)
		assert.Equal(t, result, test.expectedResult, "Expect result not equal with pathWithinBase(%s, %s) return: %q, expected: %q",
			test.fullPath, test.basePath, result, test.expectedResult)
	}
}<|MERGE_RESOLUTION|>--- conflicted
+++ resolved
@@ -538,14 +538,11 @@
 			basePath:       `c:\tmp\a\b\c`,
 			expectedResult: false,
 		},
-<<<<<<< HEAD
-=======
 		{
 			fullPath:       `c:\kubelet\pods\uuid\volumes\kubernetes.io~configmap\config\..timestamp\file.txt`,
 			basePath:       `c:\kubelet\pods\uuid\volumes\kubernetes.io~configmap\config`,
 			expectedResult: true,
 		},
->>>>>>> a1d53646
 	}
 
 	for _, test := range tests {
