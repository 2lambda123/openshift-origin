--- conflicted
+++ resolved
@@ -1412,19 +1412,6 @@
 	// handled by pod workers).
 	go wait.Until(kl.podKiller, 1*time.Second, wait.NeverStop)
 
-<<<<<<< HEAD
-	// Start gorouting responsible for checking limits in resolv.conf
-	if kl.dnsConfigurer.ResolverConfig != "" {
-		go wait.Until(func() { kl.dnsConfigurer.CheckLimitsForResolvConf() }, 30*time.Second, wait.NeverStop)
-	}
-
-	// Start the cloud provider sync manager
-	if kl.cloudResourceSyncManager != nil {
-		go kl.cloudResourceSyncManager.Run(wait.NeverStop)
-	}
-
-=======
->>>>>>> 7eee6f8c
 	// Start component sync loops.
 	kl.statusManager.Start()
 	kl.probeManager.Start()
