= Contributing to OpenShift
OpenShift Developers <dev@lists.openshift.redhat.com>
:data-uri:
:icons:
:toc2:
:sectanchors:

The OpenShift architecture builds upon the flexibility and scalability of https://docker.com/[Docker] and https://github.com/GoogleCloudPlatform/kubernetes[Kubernetes] to deliver a powerful new https://www.youtube.com/watch?v=aZ40GobvA1c[Platform-as-a-Service] system. This article explains how to set up a development environment and get involved with this latest version of OpenShift.  Kubernetes is included in this repo for ease of development, and the version we include is periodically updated.

<<<<<<< HEAD
There are multiple ways to start coding and testing OpenShift.

* <<download-from-github>> (for testing)
* <<develop-locally-on-your-host>> (for coding)
* <<develop-on-virtual-machine-using-vagrant>> (for coding)
=======
To get started you can either:

* <<download-from-github>>

Or if you are interested in development, start with:

* <<openshift-development>>

And choose between:

* <<develop-locally-on-your-host>>
* <<develop-on-virtual-machine-using-vagrant>>
>>>>>>> 4b0539ef

== Download from GitHub

The OpenShift team periodically publishes binaries to Github on https://github.com/openshift/origin/releases[the Releases page].  These are Linux, Windows, or Mac OS X 64bit binaries (note that Mac and Windows are client only). You'll need Docker installed on your local system (see https://docs.docker.com/installation/#installation[the installation page] if you've never installed Docker before).

The tar file for each platform contains a single binary `openshift` which is the all-in-one OpenShift installation.

* Use `sudo openshift start` to launch the server.  Root access is required to create services due to the need to modify IPTables.  See issue: https://github.com/GoogleCloudPlatform/kubernetes/issues/1859.
* Use `osc -h <server> ...` to connect to an OpenShift server
* Use `openshift help` to see more about the commands in the binary


== OpenShift Development

To get started, https://help.github.com/articles/fork-a-repo[fork] the https://github.com/openshift/origin[origin repo]

=== Develop locally on your host

You can develop OpenShift 3 on Windows, Mac, or Linux, but you'll need Docker installed on Linux to actually launch containers.

* For OpenShift 3 development, install the http://golang.org/[Go] programming language
* To launch containers, install the https://docker.com/[Docker] platform

Here's how to get set up:

1. For Go, Git and optionally also Docker, follow the links below to get to installation information for these tools: +
** http://golang.org/doc/install[Installing Go]. You must install Go 1.4.
** http://git-scm.com/book/en/v2/Getting-Started-Installing-Git[Installing Git]
** https://docs.docker.com/installation/#installation[Installing Docker]. NOTE: OpenShift now requires at least Docker 1.6. RPMs for CentOS 7 are not yet available in the default yum repositories. If you're running CentOS, please see the link:README.md#docker-16[README] for information on where to get Docker 1.6 RPMs for your platform.
2. Next, create a Go workspace directory: +
+
----
$ mkdir $HOME/goworkspace
----
3. In your `.bashrc` file or `.bash_profile` file, set a GOPATH and update your PATH: +
+
----
export GOPATH=$HOME/goworkspace
export PATH=$PATH:$GOPATH/bin
----
<<<<<<< HEAD
4. Clone the project and change into the directory: +
+
----
$ mkdir -p $GOPATH/src/github.com/openshift
$ cd $GOPATH/src/github.com/openshift
$ git clone git://github.com/openshift/origin
$ cd origin
----
5. Open up a new terminal or source the changes in your current terminal, and you're ready to code.
6. Run a build: +
+
----
$ cd $GOPATH/src/github.com/openshift/origin
$ hack/build-go.sh
----
7. Start an OpenShift all-in-one server (includes everything you need to try OpenShift). You need root privilege for starting OpenShift.:  +
+
----
$ cd $GOPATH/src/github.com/openshift/origin/_output/local/go/bin
$ sudo ./openshift start
----
8. On your system, try browsing to: https://localhost:8443/console
=======
4. Open up a new terminal or source the changes in your current terminal.  Then clone this repo:

        $ mkdir -p $GOPATH/src/github.com/openshift
        $ cd $GOPATH/src/github.com/openshift
        $ git clone git://github.com/<forkid>/origin  # Replace <forkid> with the your github id
        $ git remote add upstream git://github.com/openshift/origin
        $ cd origin

5.  From here, you can follow https://github.com/openshift/origin/#start-developing[Start Developing] from the README.
>>>>>>> 4b0539ef

=== Develop on virtual machine using Vagrant

To facilitate rapid development we've put together a Vagrantfile you can use to stand up a development environment.

1.  http://www.vagrantup.com/downloads[Install Vagrant]

2.  https://www.virtualbox.org/wiki/Downloads[Install VirtualBox] (Ex: `yum install VirtualBox`)

3.  Clone the project and change into the directory:

        $ mkdir -p $GOPATH/src/github.com/openshift
        $ cd $GOPATH/src/github.com/openshift
        $ git clone git://github.com/<forkid>/origin  # Replace <forkid> with the your github id
        $ git remote add upstream git://github.com/openshift/origin
        $ cd origin

4.  Bring up the VM:

        $ vagrant up

5.  SSH in:

        $ vagrant ssh

6.  Run a build in the SSH:

        $ cd /data/src/github.com/openshift/origin
        $ make build

7.  Start an OpenShift all-in-one server in the SSH (includes everything you need to try OpenShift)

        $ sudo systemctl start openshift

8.  On your host system, try browsing to: https://localhost:8443/console

9.  From here, you can follow https://github.com/openshift/origin/#start-developing[Start Developing] from the README.

TIP: To ensure you get the latest image.  First run `vagrant box remove fedora_inst` and `vagrant box remove fedora_deps`.

TIP: See https://github.com/openshift/vagrant-openshift for more advanced options

==== Ensure virtual box interfaces are not managed by Network Manager

If you are developing on a Linux host, then you need to ensure that Network Manager is ignoring the
virtual box interfaces, otherwise they cause issues with multi-vm networking.

Follow these steps to ensure that virtual box interfaces are unmanaged:

1. Check the status of Network Manager devices:

   $ nmcli d

2. If any devices whose name start with vboxnet* are not unmanaged, then they need to be added to
   NetworkManager configuration to be ignored.

   $ cat /etc/NetworkManager/NetworkManager.conf

        [keyfile]
        unmanaged-devices=mac:0a:00:27:00:00:00;mac:0a:00:27:00:00:01;mac:0a:00:27:00:00:02

3. One can use the following command to help generate the configuration:

   $ ip link list | grep vboxnet  -A 1 | grep link/ether | awk '{print "mac:" $2}' |  paste -sd ";" -

4. Reload the Network Manager configuration:

    $ sudo nmcli con reload


== Development: What's on the Menu?
Right now you can see what's happening with OpenShift development at:

https://github.com/openshift/origin[github.com/openshift/origin]

Ready to play with some code? Hop down and read up on our link:#_the_roadmap[roadmap] for ideas on where you can contribute.

*If you are interested in contributing to Kubernetes directly:* +
https://github.com/GoogleCloudPlatform/kubernetes#community-discussion-and-support[Join the Kubernetes community] and check out the https://github.com/GoogleCloudPlatform/kubernetes/blob/master/CONTRIBUTING.md[contributing guide].

== Troubleshooting

If you run into difficulties running OpenShift, start by reading through the https://github.com/openshift/origin/blob/master/docs/debugging-openshift.md[troubleshooting guide].

== The Roadmap
The OpenShift project roadmap lives https://trello.com/b/nlLwlKoz/openshift-origin-roadmap[on Trello]. Of particular interest to those who want to get involved with the OpenShift 3 architecture are the following topics:

* https://trello.com/c/uqNIamJi[Orchestration]
* https://trello.com/c/ja8bbQwy[Networking]
* https://trello.com/c/3zHeVSla[Routing and Load Balancing]

These link to active and backlog tasks that the OpenShift team is planning or working on for Kubernetes development.

== Stay in Touch
Reach out to the OpenShift team and other community contributors through IRC and our mailing list:

* IRC: Hop onto the http://webchat.freenode.net/?randomnick=1&channels=openshift-dev&uio=d4[#openshift-dev] channel on http://www.freenode.net/[FreeNode].
* E-mail: Join the OpenShift developers' http://lists.openshift.redhat.com/openshiftmm/listinfo/dev[mailing list].<|MERGE_RESOLUTION|>--- conflicted
+++ resolved
@@ -7,13 +7,6 @@
 
 The OpenShift architecture builds upon the flexibility and scalability of https://docker.com/[Docker] and https://github.com/GoogleCloudPlatform/kubernetes[Kubernetes] to deliver a powerful new https://www.youtube.com/watch?v=aZ40GobvA1c[Platform-as-a-Service] system. This article explains how to set up a development environment and get involved with this latest version of OpenShift.  Kubernetes is included in this repo for ease of development, and the version we include is periodically updated.
 
-<<<<<<< HEAD
-There are multiple ways to start coding and testing OpenShift.
-
-* <<download-from-github>> (for testing)
-* <<develop-locally-on-your-host>> (for coding)
-* <<develop-on-virtual-machine-using-vagrant>> (for coding)
-=======
 To get started you can either:
 
 * <<download-from-github>>
@@ -26,7 +19,6 @@
 
 * <<develop-locally-on-your-host>>
 * <<develop-on-virtual-machine-using-vagrant>>
->>>>>>> 4b0539ef
 
 == Download from GitHub
 
@@ -67,30 +59,6 @@
 export GOPATH=$HOME/goworkspace
 export PATH=$PATH:$GOPATH/bin
 ----
-<<<<<<< HEAD
-4. Clone the project and change into the directory: +
-+
-----
-$ mkdir -p $GOPATH/src/github.com/openshift
-$ cd $GOPATH/src/github.com/openshift
-$ git clone git://github.com/openshift/origin
-$ cd origin
-----
-5. Open up a new terminal or source the changes in your current terminal, and you're ready to code.
-6. Run a build: +
-+
-----
-$ cd $GOPATH/src/github.com/openshift/origin
-$ hack/build-go.sh
-----
-7. Start an OpenShift all-in-one server (includes everything you need to try OpenShift). You need root privilege for starting OpenShift.:  +
-+
-----
-$ cd $GOPATH/src/github.com/openshift/origin/_output/local/go/bin
-$ sudo ./openshift start
-----
-8. On your system, try browsing to: https://localhost:8443/console
-=======
 4. Open up a new terminal or source the changes in your current terminal.  Then clone this repo:
 
         $ mkdir -p $GOPATH/src/github.com/openshift
@@ -100,7 +68,6 @@
         $ cd origin
 
 5.  From here, you can follow https://github.com/openshift/origin/#start-developing[Start Developing] from the README.
->>>>>>> 4b0539ef
 
 === Develop on virtual machine using Vagrant
 
@@ -126,12 +93,12 @@
 
         $ vagrant ssh
 
-6.  Run a build in the SSH:
+6.  Run a build:
 
         $ cd /data/src/github.com/openshift/origin
         $ make build
 
-7.  Start an OpenShift all-in-one server in the SSH (includes everything you need to try OpenShift)
+7.  Start an OpenShift all-in-one server (includes everything you need to try OpenShift)
 
         $ sudo systemctl start openshift
 
