.TH "OC" "1" " Openshift CLI User Manuals" "Openshift" "June 2016"  ""


.SH NAME
.PP
oc new\-app \- Create a new application


.SH SYNOPSIS
.PP
\fBoc new\-app\fP [OPTIONS]


.SH DESCRIPTION
.PP
Create a new application by specifying source code, templates, and/or images

.PP
This command will try to build up the components of an application using images, templates, or code that has a public repository. It will lookup the images on the local Docker installation (if available), a Docker registry, an integrated image stream, or stored templates.

.PP
If you specify a source code URL, it will set up a build that takes your source code and converts it into an image that can run inside of a pod. Local source must be in a git repository that has a remote repository that the server can see. The images will be deployed via a deployment configuration, and a service will be connected to the first public port of the app. You may either specify components using the various existing flags or let new\-app autodetect what kind of components you have provided.

.PP
If you provide source code, a new build will be automatically triggered. You can use 'oc status' to check the progress.


.SH OPTIONS
.PP
\fB\-\-allow\-missing\-images\fP=false
    If true, indicates that referenced Docker images that cannot be found locally or in a registry should still be used.

.PP
\fB\-\-allow\-missing\-imagestream\-tags\fP=false
    If true, indicates that image stream tags that don't exist should still be used.

.PP
\fB\-\-as\-test\fP=false
    If true create this application as a test deployment, which validates that the deployment succeeds and then scales down.

.PP
\fB\-\-code\fP=[]
    Source code to use to build this application.

.PP
\fB\-\-context\-dir\fP=""
    Context directory to be used for the build.

.PP
\fB\-\-docker\-image\fP=[]
    Name of a Docker image to include in the app.

.PP
\fB\-\-dry\-run\fP=false
    If true, show the result of the operation without performing it.

.PP
\fB\-e\fP, \fB\-\-env\fP=[]
    Specify key\-value pairs of environment variables to set into each container. This doesn't apply to objects created from a template, use parameters instead.

.PP
\fB\-\-env\-file\fP=""
    Specify a file containing key\-value pairs of environment variables to set into each container. This doesn't apply to objects created from a template, use parameters instead.

.PP
\fB\-f\fP, \fB\-\-file\fP=[]
    Path to a template file to use for the app.

.PP
\fB\-\-grant\-install\-rights\fP=false
    If true, a component that requires access to your account may use your token to install software into your project. Only grant images you trust the right to run with your token.

.PP
\fB\-\-group\fP=[]
    Indicate components that should be grouped together as <comp1>+<comp2>.

.PP
\fB\-\-image\fP=[]
    Name of an image stream to use in the app. (deprecated)

.PP
\fB\-i\fP, \fB\-\-image\-stream\fP=[]
    Name of an image stream to use in the app.

.PP
\fB\-\-insecure\-registry\fP=false
    If true, indicates that the referenced Docker images are on insecure registries and should bypass certificate checking

.PP
\fB\-l\fP, \fB\-\-labels\fP=""
    Label to set in all resources for this application.

.PP
\fB\-L\fP, \fB\-\-list\fP=false
    List all local templates and image streams that can be used to create.

.PP
\fB\-\-name\fP=""
    Set name to use for generated application artifacts

.PP
\fB\-\-no\-install\fP=false
    Do not attempt to run images that describe themselves as being installable

.PP
\fB\-o\fP, \fB\-\-output\fP=""
    Output results as yaml or json instead of executing, or use name for succint output (resource/name).

.PP
\fB\-\-output\-version\fP=""
    The preferred API versions of the output objects

.PP
\fB\-p\fP, \fB\-\-param\fP=[]
    Specify a list of key value pairs (e.g., \-p FOO=BAR,BAR=FOO) to set/override parameter values in the template.

.PP
\fB\-S\fP, \fB\-\-search\fP=false
    Search all templates, image streams, and Docker images that match the arguments provided.

.PP
\fB\-\-strategy\fP=""
    Specify the build strategy to use if you don't want to detect (docker|source).

.PP
\fB\-\-template\fP=[]
    Name of a stored template to use in the app.


.SH OPTIONS INHERITED FROM PARENT COMMANDS
.PP
\fB\-\-api\-version\fP=""
    DEPRECATED: The API version to use when talking to the server

.PP
\fB\-\-as\fP=""
    Username to impersonate for the operation

.PP
\fB\-\-certificate\-authority\fP=""
    Path to a cert. file for the certificate authority

.PP
\fB\-\-client\-certificate\fP=""
    Path to a client certificate file for TLS

.PP
\fB\-\-client\-key\fP=""
    Path to a client key file for TLS

.PP
\fB\-\-cluster\fP=""
    The name of the kubeconfig cluster to use

.PP
\fB\-\-config\fP=""
    Path to the config file to use for CLI requests.

.PP
\fB\-\-context\fP=""
    The name of the kubeconfig context to use

.PP
\fB\-\-google\-json\-key\fP=""
    The Google Cloud Platform Service Account JSON Key to use for authentication.

.PP
\fB\-\-insecure\-skip\-tls\-verify\fP=false
    If true, the server's certificate will not be checked for validity. This will make your HTTPS connections insecure

.PP
\fB\-\-log\-flush\-frequency\fP=0
    Maximum number of seconds between log flushes

.PP
\fB\-\-match\-server\-version\fP=false
    Require server version to match client version

.PP
\fB\-n\fP, \fB\-\-namespace\fP=""
    If present, the namespace scope for this CLI request

.PP
\fB\-\-request\-timeout\fP="0"
    The length of time to wait before giving up on a single server request. Non\-zero values should contain a corresponding time unit (e.g. 1s, 2m, 3h). A value of zero means don't timeout requests.

.PP
\fB\-\-server\fP=""
    The address and port of the Kubernetes API server

.PP
\fB\-\-token\fP=""
    Bearer token for authentication to the API server

.PP
\fB\-\-user\fP=""
    The name of the kubeconfig user to use


.SH EXAMPLE
.PP
.RS

.nf
  # List all local templates and image streams that can be used to create an app
  oc new\-app \-\-list
  
  # Create an application based on the source code in the current git repository (with a public remote)
  # and a Docker image
  oc new\-app . \-\-docker\-image=repo/langimage
  
  # Create a Ruby application based on the provided [image]\~[source code] combination
  oc new\-app centos/ruby\-22\-centos7\~https://github.com/openshift/ruby\-ex.git
  
  # Use the public Docker Hub MySQL image to create an app. Generated artifacts will be labeled with db=mysql
  oc new\-app mysql MYSQL\_USER=user MYSQL\_PASSWORD=pass MYSQL\_DATABASE=testdb \-l db=mysql
  
<<<<<<< HEAD
  # Use the public Docker Hub MySQL image to create an app. On each container, set multiple environment variables present in a file containing key\-value pairs.
  oc new\-app mysql \-\-env\-file=/path/to/env\-file

=======
>>>>>>> a5536684
  # Use a MySQL image in a private registry to create an app and override application artifacts' names
  oc new\-app \-\-docker\-image=myregistry.com/mycompany/mysql \-\-name=private
  
  # Create an application from a remote repository using its beta4 branch
  oc new\-app https://github.com/openshift/ruby\-hello\-world#beta4
  
  # Create an application based on a stored template, explicitly setting a parameter value
  oc new\-app \-\-template=ruby\-helloworld\-sample \-\-param=MYSQL\_USER=admin
  
  # Create an application from a remote repository and specify a context directory
  oc new\-app https://github.com/youruser/yourgitrepo \-\-context\-dir=src/build
  
  # Create an application based on a template file, explicitly setting a parameter value
  oc new\-app \-\-file=./example/myapp/template.json \-\-param=MYSQL\_USER=admin
  
  # Search all templates, image streams, and Docker images for the ones that match "ruby"
  oc new\-app \-\-search ruby
  
  # Search for "ruby", but only in stored templates (\-\-template, \-\-image\-stream and \-\-docker\-image
  # can be used to filter search results)
  oc new\-app \-\-search \-\-template=ruby
  
  # Search for "ruby" in stored templates and print the output as an YAML
  oc new\-app \-\-search \-\-template=ruby \-\-output=yaml

.fi
.RE


.SH SEE ALSO
.PP
\fBoc(1)\fP,


.SH HISTORY
.PP
June 2016, Ported from the Kubernetes man\-doc generator<|MERGE_RESOLUTION|>--- conflicted
+++ resolved
@@ -212,15 +212,17 @@
   # Create a Ruby application based on the provided [image]\~[source code] combination
   oc new\-app centos/ruby\-22\-centos7\~https://github.com/openshift/ruby\-ex.git
   
+  <<<<<<< HEAD
   # Use the public Docker Hub MySQL image to create an app. Generated artifacts will be labeled with db=mysql
   oc new\-app mysql MYSQL\_USER=user MYSQL\_PASSWORD=pass MYSQL\_DATABASE=testdb \-l db=mysql
   
-<<<<<<< HEAD
   # Use the public Docker Hub MySQL image to create an app. On each container, set multiple environment variables present in a file containing key\-value pairs.
   oc new\-app mysql \-\-env\-file=/path/to/env\-file
-
-=======
->>>>>>> a5536684
+  =======
+  # Use the public Docker Hub MySQL image to create an app. Generated artifacts will be labeled with db=mysql
+  oc new\-app mysql MYSQL\_USER=user MYSQL\_PASSWORD=pass MYSQL\_DATABASE=testdb \-l db=mysql
+  >>>>>>> upstream/master
+  
   # Use a MySQL image in a private registry to create an app and override application artifacts' names
   oc new\-app \-\-docker\-image=myregistry.com/mycompany/mysql \-\-name=private
   
