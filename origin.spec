--- conflicted
+++ resolved
@@ -18,11 +18,7 @@
 # this is the version we obsolete up to. The packaging changed for Origin
 # 1.0.6 and OSE 3.1 such that 'openshift' package names were no longer used.
 %global package_refector_version 3.0.2.900
-<<<<<<< HEAD
-%global golang_version 1.4.2
-=======
 %global golang_version 1.6.2
->>>>>>> 1b04cb23
 # %commit and %ldflags are intended to be set by tito custom builders provided
 # in the .tito/lib directory. The values in this spec file will not be kept up to date.
 %{!?commit:
@@ -135,11 +131,6 @@
 %if 0%{?make_redistributable}
 %package clients-redistributable
 Summary:        %{product_name} Client binaries for Linux, Mac OSX, and Windows
-<<<<<<< HEAD
-BuildRequires:  golang-pkg-darwin-amd64 = %{golang_version}
-BuildRequires:  golang-pkg-windows-386 = %{golang_version}
-=======
->>>>>>> 1b04cb23
 Obsoletes:      openshift-clients-redistributable < %{package_refector_version}
 
 %description clients-redistributable
