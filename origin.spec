#debuginfo not supported with Go
%global debug_package %{nil}
%global gopath      %{_datadir}/gocode
%global import_path github.com/openshift/origin
%global kube_plugin_path /usr/libexec/kubernetes/kubelet-plugins/net/exec/redhat~openshift-ovs-subnet
%global sdn_import_path github.com/openshift/openshift-sdn

# docker_version is the version of docker requires by packages
%global docker_version 1.6.2
# tuned_version is the version of tuned requires by packages
%global tuned_version  2.3
# openvswitch_version is the version of openvswitch requires by packages
%global openvswitch_version 2.3.1
# %commit and %ldflags are intended to be set by tito custom builders provided
# in the rel-eng directory. The values in this spec file will not be kept up to date.
%{!?commit:
%global commit 86b5e46426ba828f49195af21c56f7c6674b48f7
}
%global shortcommit %(c=%{commit}; echo ${c:0:7})
# ldflags from hack/common.sh os::build:ldflags
%{!?ldflags:
%global ldflags -X github.com/openshift/origin/pkg/version.majorFromGit 0 -X github.com/openshift/origin/pkg/version.minorFromGit 0+ -X github.com/openshift/origin/pkg/version.versionFromGit v0.0.1 -X github.com/openshift/origin/pkg/version.commitFromGit 86b5e46 -X k8s.io/kubernetes/pkg/version.gitCommit 6241a21 -X k8s.io/kubernetes/pkg/version.gitVersion v0.11.0-330-g6241a21
}

%if "%{dist}" == ".el7aos"
%global package_name atomic-openshift
%global product_name Atomic OpenShift
%else
%global package_name origin
%global product_name Origin
%endif

Name:           %{package_name}
# Version is not kept up to date and is intended to be set by tito custom
# builders provided in the rel-eng directory of this project
Version:        0.0.1
Release:        0%{?dist}
Summary:        Open Source Container Management by Red Hat
License:        ASL 2.0
URL:            https://%{import_path}
ExclusiveArch:  x86_64
Source0:        https://%{import_path}/archive/%{commit}/%{name}-%{version}.tar.gz
BuildRequires:  systemd
BuildRequires:  golang >= 1.4
Obsoletes:      openshift < 1.0.6

%description
%{summary}

%package master
Summary:        %{product_name} Master
Requires:       %{name} = %{version}-%{release}
Requires(post):   systemd
Requires(preun):  systemd
Requires(postun): systemd
Obsoletes:      openshift-master < 1.0.6

%description master
%{summary}

%package node
Summary:        %{product_name} Node
Requires:       %{name} = %{version}-%{release}
Requires:       docker-io >= %{docker_version}
Requires:       tuned-profiles-%{name}-node = %{version}-%{release}
Requires:       util-linux
Requires:       socat
Requires:       nfs-utils
Requires(post):   systemd
Requires(preun):  systemd
Requires(postun): systemd
Obsoletes:      openshift-node < 1.0.6

%description node
%{summary}

%package -n tuned-profiles-%{name}-node
Summary:        Tuned profiles for %{product_name} Node hosts
Requires:       tuned >= %{tuned_version}
Obsoletes:      tuned-profiles-openshift-node < 1.0.6

%description -n tuned-profiles-%{name}-node
%{summary}

%package clients
<<<<<<< HEAD
Summary:      %{product_name} Client binaries for Linux

%description clients
%{summary}

%package clients-other
Summary:      %{product_name} Client binaries for Mac OSX, and Windows
BuildRequires: golang-pkg-darwin-amd64
BuildRequires: golang-pkg-windows-386
=======
Summary:        %{product_name} Client binaries for Linux, Mac OSX, and Windows
BuildRequires:  golang-pkg-darwin-amd64
BuildRequires:  golang-pkg-windows-386
Obsoletes:      openshift-clients < 1.0.6
>>>>>>> f2174ea9

%description clients-other
%{summary}

%package dockerregistry
Summary:        Docker Registry v2 for %{product_name}
Requires:       %{name} = %{version}-%{release}

%description dockerregistry
%{summary}

%package pod
Summary:        %{product_name} Pod
Requires:       %{name} = %{version}-%{release}

%description pod
%{summary}

%package sdn-ovs
Summary:          %{product_name} SDN Plugin for Open vSwitch
Requires:         openvswitch >= %{openvswitch_version}
Requires:         %{name}-node = %{version}-%{release}
Requires:         bridge-utils
Requires:         ethtool
Obsoletes:        openshift-sdn-ovs < 1.0.6

%description sdn-ovs
%{summary}

%prep
%setup -q

%build

# Don't judge me for this ... it's so bad.
mkdir _build

# Horrid hack because golang loves to just bundle everything
pushd _build
    mkdir -p src/github.com/openshift
    ln -s $(dirs +1 -l) src/%{import_path}
popd


# Gaming the GOPATH to include the third party bundled libs at build
# time. This is bad and I feel bad.
mkdir _thirdpartyhacks
pushd _thirdpartyhacks
    ln -s \
        $(dirs +1 -l)/Godeps/_workspace/src/ \
            src
popd
export GOPATH=$(pwd)/_build:$(pwd)/_thirdpartyhacks:%{buildroot}%{gopath}:%{gopath}
# Build all linux components we care about
for cmd in oc openshift dockerregistry
do
        go install -ldflags "%{ldflags}" %{import_path}/cmd/${cmd}
done

# Build clients for other platforms
GOOS=windows GOARCH=386 go install -ldflags "%{ldflags}" %{import_path}/cmd/oc
GOOS=darwin GOARCH=amd64 go install -ldflags "%{ldflags}" %{import_path}/cmd/oc

#Build our pod
pushd images/pod/
    go build -ldflags "%{ldflags}" pod.go
popd

%install

install -d %{buildroot}%{_bindir}

# Install linux components
for bin in oc openshift dockerregistry
do
  echo "+++ INSTALLING ${bin}"
  install -p -m 755 _build/bin/${bin} %{buildroot}%{_bindir}/${bin}
done

# Install client executable for windows and mac
install -d %{buildroot}%{_datadir}/%{name}/{macosx,windows}
install -p -m 755 _build/bin/darwin_amd64/oc %{buildroot}/%{_datadir}/%{name}/macosx/oc
install -p -m 755 _build/bin/windows_386/oc.exe %{buildroot}/%{_datadir}/%{name}/windows/oc.exe

#Install pod
install -p -m 755 images/pod/pod %{buildroot}%{_bindir}/

install -d -m 0755 %{buildroot}%{_unitdir}

mkdir -p %{buildroot}%{_sysconfdir}/sysconfig

for cmd in openshift-router openshift-deploy openshift-sti-build openshift-docker-build origin atomic-enterprise \
  oadm kubectl kubernetes kubelet kube-proxy kube-apiserver kube-controller-manager kube-scheduler ; do
    ln -s %{_bindir}/openshift %{buildroot}%{_bindir}/$cmd
done

ln -s %{_bindir}/oc %{buildroot}%{_bindir}/kubectl

install -d -m 0755 %{buildroot}%{_sysconfdir}/origin/{master,node}

# different service for origin vs aos
install -m 0644 rel-eng/%{name}-master.service %{buildroot}%{_unitdir}/%{name}-master.service
install -m 0644 rel-eng/%{name}-node.service %{buildroot}%{_unitdir}/%{name}-node.service
# same sysconfig files for origin vs aos
install -m 0644 rel-eng/origin-master.sysconfig %{buildroot}%{_sysconfdir}/sysconfig/%{name}-master
install -m 0644 rel-eng/origin-node.sysconfig %{buildroot}%{_sysconfdir}/sysconfig/%{name}-node
install -d -m 0755 %{buildroot}%{_prefix}/lib/tuned/%{name}-node-{guest,host}
install -m 0644 tuned/origin-node-guest/tuned.conf %{buildroot}%{_prefix}/lib/tuned/%{name}-node-guest/tuned.conf
install -m 0644 tuned/origin-node-host/tuned.conf %{buildroot}%{_prefix}/lib/tuned/%{name}-node-host/tuned.conf
install -d -m 0755 %{buildroot}%{_mandir}/man7
install -m 0644 tuned/man/tuned-profiles-origin-node.7 %{buildroot}%{_mandir}/man7/tuned-profiles-%{name}-node.7

mkdir -p %{buildroot}%{_sharedstatedir}/origin


# Install sdn scripts
install -d -m 0755 %{buildroot}%{kube_plugin_path}
install -d -m 0755 %{buildroot}%{_unitdir}/docker.service.d
install -p -m 0644 rel-eng/docker-sdn-ovs.conf %{buildroot}%{_unitdir}/docker.service.d/
pushd _thirdpartyhacks/src/%{sdn_import_path}/ovssubnet/controller/kube/bin
   install -p -m 755 openshift-ovs-subnet %{buildroot}%{kube_plugin_path}/openshift-ovs-subnet
   install -p -m 755 openshift-sdn-kube-subnet-setup.sh %{buildroot}%{_bindir}/openshift-sdn-kube-subnet-setup.sh
popd
pushd _thirdpartyhacks/src/%{sdn_import_path}/ovssubnet/controller/multitenant/bin
   install -p -m 755 openshift-ovs-multitenant %{buildroot}%{_bindir}/openshift-ovs-multitenant
   install -p -m 755 openshift-sdn-multitenant-setup.sh %{buildroot}%{_bindir}/openshift-sdn-multitenant-setup.sh
popd
install -d -m 0755 %{buildroot}%{_unitdir}/%{name}-node.service.d
install -p -m 0644 rel-eng/openshift-sdn-ovs.conf %{buildroot}%{_unitdir}/%{name}-node.service.d/openshift-sdn-ovs.conf

# Install bash completions
install -d -m 755 %{buildroot}%{_sysconfdir}/bash_completion.d/
install -p -m 644 rel-eng/completions/bash/* %{buildroot}%{_sysconfdir}/bash_completion.d/
# Generate atomic-enterprise bash completions
%{__sed} -e "s|openshift|atomic-enterprise|g" rel-eng/completions/bash/openshift > %{buildroot}%{_sysconfdir}/bash_completion.d/atomic-enterprise

%files
%defattr(-,root,root,-)
%doc README.md LICENSE
%{_bindir}/openshift
%{_bindir}/openshift-router
%{_bindir}/openshift-deploy
%{_bindir}/openshift-sti-build
%{_bindir}/openshift-docker-build
%{_bindir}/origin
%{_bindir}/atomic-enterprise
%{_bindir}/oadm
%{_bindir}/kubernetes
%{_bindir}/kubelet
%{_bindir}/kube-proxy
%{_bindir}/kube-apiserver
%{_bindir}/kube-controller-manager
%{_bindir}/kube-scheduler
%{_sharedstatedir}/origin
%{_sysconfdir}/bash_completion.d/*
%dir %config(noreplace) %{_sysconfdir}/origin

%pre
# If /etc/openshift exists and /etc/origin doesn't, symlink it to /etc/origin
if [ -d "%{_sysconfdir}/openshift" ]; then
  if ! [ -d "%{_sysconfdir}/origin"  ]; then
    ln -s %{_sysconfdir}/openshift %{_sysconfdir}/origin
  fi
fi
if [ -d "%{_sharedstatedir}/openshift" ]; then
  if ! [ -d "%{_sharedstatedir}/origin"  ]; then
    ln -s %{_sharedstatedir}/openshift %{_sharedstatedir}/origin
  fi
fi


%files master
%defattr(-,root,root,-)
%{_unitdir}/%{name}-master.service
%config(noreplace) %{_sysconfdir}/sysconfig/%{name}-master
%config(noreplace) %{_sysconfdir}/origin/master
%ghost %config(noreplace) %{_sysconfdir}/origin/admin.crt
%ghost %config(noreplace) %{_sysconfdir}/origin/admin.key
%ghost %config(noreplace) %{_sysconfdir}/origin/admin.kubeconfig
%ghost %config(noreplace) %{_sysconfdir}/origin/ca.crt
%ghost %config(noreplace) %{_sysconfdir}/origin/ca.key
%ghost %config(noreplace) %{_sysconfdir}/origin/ca.serial.txt
%ghost %config(noreplace) %{_sysconfdir}/origin/etcd.server.crt
%ghost %config(noreplace) %{_sysconfdir}/origin/etcd.server.key
%ghost %config(noreplace) %{_sysconfdir}/origin/master-config.yaml
%ghost %config(noreplace) %{_sysconfdir}/origin/master.etcd-client.crt
%ghost %config(noreplace) %{_sysconfdir}/origin/master.etcd-client.key
%ghost %config(noreplace) %{_sysconfdir}/origin/master.kubelet-client.crt
%ghost %config(noreplace) %{_sysconfdir}/origin/master.kubelet-client.key
%ghost %config(noreplace) %{_sysconfdir}/origin/master.server.crt
%ghost %config(noreplace) %{_sysconfdir}/origin/master.server.key
%ghost %config(noreplace) %{_sysconfdir}/origin/openshift-master.crt
%ghost %config(noreplace) %{_sysconfdir}/origin/openshift-master.key
%ghost %config(noreplace) %{_sysconfdir}/origin/openshift-master.kubeconfig
%ghost %config(noreplace) %{_sysconfdir}/origin/openshift-registry.crt
%ghost %config(noreplace) %{_sysconfdir}/origin/openshift-registry.key
%ghost %config(noreplace) %{_sysconfdir}/origin/openshift-registry.kubeconfig
%ghost %config(noreplace) %{_sysconfdir}/origin/openshift-router.crt
%ghost %config(noreplace) %{_sysconfdir}/origin/openshift-router.key
%ghost %config(noreplace) %{_sysconfdir}/origin/openshift-router.kubeconfig
%ghost %config(noreplace) %{_sysconfdir}/origin/policy.json
%ghost %config(noreplace) %{_sysconfdir}/origin/serviceaccounts.private.key
%ghost %config(noreplace) %{_sysconfdir}/origin/serviceaccounts.public.key

%post master
%systemd_post %{basename:%{name}-master.service}
# Create master config and certs if both do not exist
if [[ ! -e %{_sysconfdir}/origin/master/master-config.yaml &&
     ! -e %{_sysconfdir}/origin/master/ca.crt ]]; then
%if "%{dist}" == ".el7aos"
  %{_bindir}/atomic-enterprise start master --write-config=%{_sysconfdir}/origin/master
%else
  %{_bindir}/openshift start master --write-config=%{_sysconfdir}/origin/master
%endif
  # Create node configs if they do not already exist
  if ! find %{_sysconfdir}/origin/ -type f -name "node-config.yaml" | grep -E "node-config.yaml"; then
    %{_bindir}/oadm create-node-config --node-dir=%{_sysconfdir}/origin/node/ --node=localhost --hostnames=localhost,127.0.0.1 --node-client-certificate-authority=%{_sysconfdir}/origin/master/ca.crt --signer-cert=%{_sysconfdir}/origin/master/ca.crt --signer-key=%{_sysconfdir}/origin/master/ca.key --signer-serial=%{_sysconfdir}/origin/master/ca.serial.txt --certificate-authority=%{_sysconfdir}/origin/master/ca.crt
  fi
  # Generate a marker file that indicates config and certs were RPM generated
  echo "# Config generated by RPM at "`date -u` > %{_sysconfdir}/origin/.config_managed
fi


%preun master
%systemd_preun %{basename:%{name}-master.service}

%postun master
%systemd_postun

%files node
%defattr(-,root,root,-)
%{_unitdir}/%{name}-node.service
%config(noreplace) %{_sysconfdir}/sysconfig/%{name}-node
%config(noreplace) %{_sysconfdir}/origin/node

%post node
%systemd_post %{basename:%{name}-node.service}

%preun node
%systemd_preun %{basename:%{name}-node.service}

%postun node
%systemd_postun

%files sdn-ovs
%defattr(-,root,root,-)
%{_bindir}/openshift-sdn-kube-subnet-setup.sh
%{_bindir}/openshift-ovs-multitenant
%{_bindir}/openshift-sdn-multitenant-setup.sh
%{kube_plugin_path}/openshift-ovs-subnet
%{_unitdir}/%{name}-node.service.d/openshift-sdn-ovs.conf
%{_unitdir}/docker.service.d/docker-sdn-ovs.conf

%files -n tuned-profiles-%{name}-node
%defattr(-,root,root,-)
%{_prefix}/lib/tuned/%{name}-node-host
%{_prefix}/lib/tuned/%{name}-node-guest
%{_mandir}/man7/tuned-profiles-%{name}-node.7*

%post -n tuned-profiles-%{name}-node
recommended=`/usr/sbin/tuned-adm recommend`
if [[ "${recommended}" =~ guest ]] ; then
  /usr/sbin/tuned-adm profile %{name}-node-guest > /dev/null 2>&1
else
  /usr/sbin/tuned-adm profile %{name}-node-host > /dev/null 2>&1
fi

%preun -n tuned-profiles-%{name}-node
# reset the tuned profile to the recommended profile
# $1 = 0 when we're being removed > 0 during upgrades
if [ "$1" = 0 ]; then
  recommended=`/usr/sbin/tuned-adm recommend`
  /usr/sbin/tuned-adm profile $recommended > /dev/null 2>&1
fi

%files clients
%{_bindir}/oc
%{_bindir}/kubectl

%files clients-other
%{_datadir}/%{name}/macosx/oc
%{_datadir}/%{name}/windows/oc.exe

%files dockerregistry
%defattr(-,root,root,-)
%{_bindir}/dockerregistry

%files pod
%defattr(-,root,root,-)
%{_bindir}/pod


%changelog
* Fri Sep 18 2015 Scott Dodson <sdodson@redhat.com> 0.2-9
- Rename from openshift -> origin
- Symlink /var/lib/origin to /var/lib/openshift if /var/lib/openshift exists

* Wed Aug 12 2015 Steve Milner <smilner@redhat.com> 0.2-8
- Master configs will be generated if none are found when the master is installed.
- Node configs will be generated if none are found when the master is installed.
- Additional notice file added if config is generated by the RPM.
- All-In-One services removed.

* Wed Aug 12 2015 Steve Milner <smilner@redhat.com> 0.2-7
- Added new ovs script(s) to file lists.

* Wed Aug  5 2015 Steve Milner <smilner@redhat.com> 0.2-6
- Using _unitdir instead of _prefix for unit data

* Fri Jul 31 2015 Steve Milner <smilner@redhat.com> 0.2-5
- Configuration location now /etc/origin
- Default configs created upon installation

* Tue Jul 28 2015 Steve Milner <smilner@redhat.com> 0.2-4
- Added AEP packages

* Mon Jan 26 2015 Scott Dodson <sdodson@redhat.com> 0.2-3
- Update to 21fb40637c4e3507cca1fcab6c4d56b06950a149
- Split packaging of openshift-master and openshift-node

* Mon Jan 19 2015 Scott Dodson <sdodson@redhat.com> 0.2-2
- new package built with tito

* Fri Jan 09 2015 Adam Miller <admiller@redhat.com> - 0.2-2
- Add symlink for osc command line tooling (merged in from jhonce@redhat.com)

* Wed Jan 07 2015 Adam Miller <admiller@redhat.com> - 0.2-1
- Update to latest upstream release
- Restructured some of the golang deps  build setup for restructuring done
  upstream

* Thu Oct 23 2014 Adam Miller <admiller@redhat.com> - 0-0.0.9.git562842e
- Add new patches from jhonce for systemd units

* Mon Oct 20 2014 Adam Miller <admiller@redhat.com> - 0-0.0.8.git562842e
- Update to latest master snapshot

* Wed Oct 15 2014 Adam Miller <admiller@redhat.com> - 0-0.0.7.git7872f0f
- Update to latest master snapshot

* Fri Oct 03 2014 Adam Miller <admiller@redhat.com> - 0-0.0.6.gite4d4ecf
- Update to latest Alpha nightly build tag 20141003

* Wed Oct 01 2014 Adam Miller <admiller@redhat.com> - 0-0.0.5.git6d9f1a9
- Switch to consistent naming, patch by jhonce

* Tue Sep 30 2014 Adam Miller <admiller@redhat.com> - 0-0.0.4.git6d9f1a9
- Add systemd and sysconfig entries from jhonce

* Tue Sep 23 2014 Adam Miller <admiller@redhat.com> - 0-0.0.3.git6d9f1a9
- Update to latest upstream.

* Mon Sep 15 2014 Adam Miller <admiller@redhat.com> - 0-0.0.2.git2647df5
- Update to latest upstream.<|MERGE_RESOLUTION|>--- conflicted
+++ resolved
@@ -83,8 +83,8 @@
 %{summary}
 
 %package clients
-<<<<<<< HEAD
 Summary:      %{product_name} Client binaries for Linux
+Obsoletes:      openshift-clients < 1.0.6
 
 %description clients
 %{summary}
@@ -93,12 +93,7 @@
 Summary:      %{product_name} Client binaries for Mac OSX, and Windows
 BuildRequires: golang-pkg-darwin-amd64
 BuildRequires: golang-pkg-windows-386
-=======
-Summary:        %{product_name} Client binaries for Linux, Mac OSX, and Windows
-BuildRequires:  golang-pkg-darwin-amd64
-BuildRequires:  golang-pkg-windows-386
-Obsoletes:      openshift-clients < 1.0.6
->>>>>>> f2174ea9
+Obsoletes:      openshift-clients-other < 1.0.6
 
 %description clients-other
 %{summary}
