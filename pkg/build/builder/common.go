--- conflicted
+++ resolved
@@ -205,7 +205,12 @@
 	})
 }
 
-<<<<<<< HEAD
+func handleBuildStatusUpdate(build *api.Build, client client.BuildInterface, sourceRev *api.SourceRevision) {
+	if updateErr := retryBuildStatusUpdate(build, client, sourceRev); updateErr != nil {
+		utilruntime.HandleError(fmt.Errorf("error occurred while updating the build status: %v", updateErr))
+	}
+}
+
 // AddBuildStepInfo adds information about a build step, such as execution
 // start, stop time and name of the said build step.
 func AddBuildStepInfo(stepInfo []api.BuildStepInfo, stepName api.StepName, timeStart time.Time) []api.BuildStepInfo {
@@ -214,10 +219,4 @@
 		StartTime: timeStart,
 		StopTime:  time.Now(),
 	})
-=======
-func handleBuildStatusUpdate(build *api.Build, client client.BuildInterface, sourceRev *api.SourceRevision) {
-	if updateErr := retryBuildStatusUpdate(build, client, sourceRev); updateErr != nil {
-		utilruntime.HandleError(fmt.Errorf("error occurred while updating the build status: %v", updateErr))
-	}
->>>>>>> f762dc6f
 }