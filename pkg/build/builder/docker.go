--- conflicted
+++ resolved
@@ -67,13 +67,11 @@
 	if err != nil {
 		return err
 	}
-<<<<<<< HEAD
+
 	timeStart = time.Now()
-	sourceInfo, err := fetchSource(d.dockerClient, buildDir, d.build, d.urlTimeout, os.Stdin, d.gitClient)
+  sourceInfo, err := fetchSource(d.dockerClient, buildDir, d.build, initialURLCheckTimeout, os.Stdin, d.gitClient)
 	d.build.Status.StepInfo = AddBuildStepInfo(d.build.Status.StepInfo, api.FetchSourceStep, timeStart)
-=======
-	sourceInfo, err := fetchSource(d.dockerClient, buildDir, d.build, initialURLCheckTimeout, os.Stdin, d.gitClient)
->>>>>>> f762dc6f
+  
 	if err != nil {
 		d.build.Status.Reason = api.StatusReasonFetchSourceFailed
 		d.build.Status.Message = api.StatusMessageFetchSourceFailed
