package builder

import (
	"bytes"
	"errors"
	"fmt"
	"io/ioutil"
	"net/url"
	"os"
	"path/filepath"
	"strings"

	s2iapi "github.com/openshift/source-to-image/pkg/api"
	"github.com/openshift/source-to-image/pkg/api/describe"
	"github.com/openshift/source-to-image/pkg/api/validation"
	s2ibuild "github.com/openshift/source-to-image/pkg/build"
	s2i "github.com/openshift/source-to-image/pkg/build/strategies"

	"github.com/openshift/origin/pkg/build/api"
	"github.com/openshift/origin/pkg/build/builder/cmd/dockercfg"
	"github.com/openshift/origin/pkg/build/controller/strategy"
	"github.com/openshift/origin/pkg/client"
	"github.com/openshift/origin/pkg/generate/git"
)

var (
	// timeStart holds the start timestamp for a build step.
	timeStart time.Time
)

// builderFactory is the internal interface to decouple S2I-specific code from Origin builder code
type builderFactory interface {
	// Create S2I Builder based on S2I configuration
	Builder(config *s2iapi.Config, overrides s2ibuild.Overrides) (s2ibuild.Builder, s2iapi.BuildInfo, error)
}

// validator is the interval interface to decouple S2I-specific code from Origin builder code
type validator interface {
	// Perform validation of S2I configuration, returns slice of validation errors
	ValidateConfig(config *s2iapi.Config) []validation.Error
}

// runtimeBuilderFactory is the default implementation of stiBuilderFactory
type runtimeBuilderFactory struct{}

// Builder delegates execution to S2I-specific code
func (_ runtimeBuilderFactory) Builder(config *s2iapi.Config, overrides s2ibuild.Overrides) (s2ibuild.Builder, s2iapi.BuildInfo, error) {
	builder, buildInfo, err := s2i.Strategy(config, overrides)
	return builder, buildInfo, err
}

// runtimeConfigValidator is the default implementation of stiConfigValidator
type runtimeConfigValidator struct{}

// ValidateConfig delegates execution to S2I-specific code
func (_ runtimeConfigValidator) ValidateConfig(config *s2iapi.Config) []validation.Error {
	return validation.ValidateConfig(config)
}

// S2IBuilder performs an STI build given the build object
type S2IBuilder struct {
	builder      builderFactory
	validator    validator
	gitClient    GitClient
	dockerClient DockerClient
	dockerSocket string
	build        *api.Build
	client       client.BuildInterface
	cgLimits     *s2iapi.CGroupLimits
}

// NewS2IBuilder creates a new STIBuilder instance
func NewS2IBuilder(dockerClient DockerClient, dockerSocket string, buildsClient client.BuildInterface, build *api.Build,
	gitClient GitClient, cgLimits *s2iapi.CGroupLimits) *S2IBuilder {
	// delegate to internal implementation passing default implementation of builderFactory and validator
	return newS2IBuilder(dockerClient, dockerSocket, buildsClient, build, gitClient, runtimeBuilderFactory{}, runtimeConfigValidator{}, cgLimits)
}

// newS2IBuilder is the internal factory function to create STIBuilder based on parameters. Used for testing.
func newS2IBuilder(dockerClient DockerClient, dockerSocket string, buildsClient client.BuildInterface, build *api.Build,
	gitClient GitClient, builder builderFactory, validator validator, cgLimits *s2iapi.CGroupLimits) *S2IBuilder {
	// just create instance
	return &S2IBuilder{
		builder:      builder,
		validator:    validator,
		gitClient:    gitClient,
		dockerClient: dockerClient,
		dockerSocket: dockerSocket,
		build:        build,
		client:       buildsClient,
		cgLimits:     cgLimits,
	}
}

// Build executes STI build based on configured builder, S2I builder factory
// and S2I config validator
func (s *S2IBuilder) Build() error {
	if s.build.Spec.Strategy.SourceStrategy == nil {
		return errors.New("the source to image builder must be used with the source strategy")
	}

	buildDir, err := ioutil.TempDir("", "s2i-build")
	if err != nil {
		return err
	}
	srcDir := filepath.Join(buildDir, s2iapi.Source)
	if err = os.MkdirAll(srcDir, os.ModePerm); err != nil {
		return err
	}

	var push bool
	// if there is no output target, set one up so the docker build logic
	// (which requires a tag) will still work, but we won't push it at the end.
	if s.build.Spec.Output.To == nil || len(s.build.Spec.Output.To.Name) == 0 {
		s.build.Status.OutputDockerImageReference = s.build.Name
	} else {
		push = true
	}
	pushTag := s.build.Status.OutputDockerImageReference

	// fetch source
	sourceInfo, err := fetchSource(s.dockerClient, srcDir, s.build, initialURLCheckTimeout, os.Stdin, s.gitClient)
	if err != nil {
		s.build.Status.Reason = api.StatusReasonFetchSourceFailed
		s.build.Status.Message = api.StatusMessageFetchSourceFailed
		handleBuildStatusUpdate(s.build, s.client, nil)
		return err
	}
	if len(s.build.Spec.Source.ContextDir) > 0 {
		contextDir := filepath.Clean(s.build.Spec.Source.ContextDir)
		if contextDir == "." || contextDir == "/" {
			contextDir = ""
		}
		if sourceInfo != nil {
			sourceInfo.ContextDir = s.build.Spec.Source.ContextDir
		}
		srcDir = filepath.Join(srcDir, s.build.Spec.Source.ContextDir)
	}
	download := &downloader{}
	if sourceInfo != nil {
		download.sourceInfo = &sourceInfo.SourceInfo
		revision := updateBuildRevision(s.build, sourceInfo)
		handleBuildStatusUpdate(s.build, s.client, revision)
	}

	injections := s2iapi.VolumeList{}
	for _, s := range s.build.Spec.Source.Secrets {
		glog.V(3).Infof("Injecting secret %q into a build into %q", s.Secret.Name, filepath.Clean(s.DestinationDir))
		secretSourcePath := filepath.Join(strategy.SecretBuildSourceBaseMountPath, s.Secret.Name)
		injections = append(injections, s2iapi.VolumeSpec{
			Source:      secretSourcePath,
			Destination: s.DestinationDir,
		})
	}

	buildTag := randomBuildTag(s.build.Namespace, s.build.Name)
	scriptDownloadProxyConfig, err := scriptProxyConfig(s.build)
	if err != nil {
		return err
	}
	if scriptDownloadProxyConfig != nil {
		glog.V(0).Infof("Using HTTP proxy %v and HTTPS proxy %v for script download",
			scriptDownloadProxyConfig.HTTPProxy,
			scriptDownloadProxyConfig.HTTPSProxy)
	}

	var incremental bool
	if s.build.Spec.Strategy.SourceStrategy.Incremental != nil {
		incremental = *s.build.Spec.Strategy.SourceStrategy.Incremental
	}
	config := &s2iapi.Config{
		// Save some processing time by not cleaning up (the container will go away anyway)
		PreserveWorkingDir: true,
		WorkingDir:         buildDir,
		DockerConfig:       &s2iapi.DockerConfig{Endpoint: s.dockerSocket},
		DockerCfgPath:      os.Getenv(dockercfg.PullAuthType),
		LabelNamespace:     api.DefaultDockerLabelNamespace,

		ScriptsURL: s.build.Spec.Strategy.SourceStrategy.Scripts,

		BuilderImage:       s.build.Spec.Strategy.SourceStrategy.From.Name,
		Incremental:        incremental,
		IncrementalFromTag: pushTag,

		Environment:       buildEnvVars(s.build, sourceInfo),
		Labels:            buildLabels(s.build),
		DockerNetworkMode: getDockerNetworkMode(),

		Source:     srcDir,
		ForceCopy:  true,
		Injections: injections,

		Tag: buildTag,

		CGroupLimits:              s.cgLimits,
		ScriptDownloadProxyConfig: scriptDownloadProxyConfig,
		BlockOnBuild:              true,
	}

	if s.build.Spec.Strategy.SourceStrategy.ForcePull {
		glog.V(4).Infof("With force pull true, setting policies to %s", s2iapi.PullAlways)
		config.BuilderPullPolicy = s2iapi.PullAlways
		config.RuntimeImagePullPolicy = s2iapi.PullAlways
	} else {
		glog.V(4).Infof("With force pull false, setting policies to %s", s2iapi.PullIfNotPresent)
		config.BuilderPullPolicy = s2iapi.PullIfNotPresent
		config.RuntimeImagePullPolicy = s2iapi.PullIfNotPresent
	}
	config.PreviousImagePullPolicy = s2iapi.PullAlways

	allowedUIDs := os.Getenv(api.AllowedUIDs)
	glog.V(4).Infof("The value of %s is [%s]", api.AllowedUIDs, allowedUIDs)
	if len(allowedUIDs) > 0 {
		err = config.AllowedUIDs.Set(allowedUIDs)
		if err != nil {
			return err
		}
	}
	dropCaps := os.Getenv(api.DropCapabilities)
	glog.V(4).Infof("The value of %s is [%s]", api.DropCapabilities, dropCaps)
	if len(dropCaps) > 0 {
		config.DropCapabilities = strings.Split(dropCaps, ",")
	}

	if s.build.Spec.Strategy.SourceStrategy.RuntimeImage != nil {
		runtimeImageName := s.build.Spec.Strategy.SourceStrategy.RuntimeImage.Name
		config.RuntimeImage = runtimeImageName
		t, _ := dockercfg.NewHelper().GetDockerAuth(runtimeImageName, dockercfg.PullAuthType)
		config.RuntimeAuthentication = s2iapi.AuthConfig{Username: t.Username, Password: t.Password, Email: t.Email, ServerAddress: t.ServerAddress}
		config.RuntimeArtifacts = copyToVolumeList(s.build.Spec.Strategy.SourceStrategy.RuntimeArtifacts)
	}
	// If DockerCfgPath is provided in api.Config, then attempt to read the
	// dockercfg file and get the authentication for pulling the builder image.
	t, _ := dockercfg.NewHelper().GetDockerAuth(config.BuilderImage, dockercfg.PullAuthType)
	config.PullAuthentication = s2iapi.AuthConfig{Username: t.Username, Password: t.Password, Email: t.Email, ServerAddress: t.ServerAddress}
	t, _ = dockercfg.NewHelper().GetDockerAuth(pushTag, dockercfg.PushAuthType)
	config.IncrementalAuthentication = s2iapi.AuthConfig{Username: t.Username, Password: t.Password, Email: t.Email, ServerAddress: t.ServerAddress}

	if errs := s.validator.ValidateConfig(config); len(errs) != 0 {
		var buffer bytes.Buffer
		for _, ve := range errs {
			buffer.WriteString(ve.Error())
			buffer.WriteString(", ")
		}
		return errors.New(buffer.String())
	}

	glog.V(4).Infof("Creating a new S2I builder with build config: %#v\n", describe.Config(config))
	builder, buildInfo, err := s.builder.Builder(config, s2ibuild.Overrides{Downloader: download})
	if err != nil {
		s.build.Status.Reason, s.build.Status.Message = convertS2IFailureType(
			buildInfo.FailureReason.Reason,
			buildInfo.FailureReason.Message,
		)
		handleBuildStatusUpdate(s.build, s.client, nil)
		return err
	}

	glog.V(4).Infof("Starting S2I build from %s/%s BuildConfig ...", s.build.Namespace, s.build.Name)
	// NOTE: result will contain the build step timing returned from s2i build
	// steps
	result, err := builder.Build(config)
	if err != nil {
<<<<<<< HEAD
		s.build.Status.Reason, s.build.Status.Message = convertS2IFailureType(result.BuildInfo.FailureReason.Reason, result.BuildInfo.FailureReason.Message)
		if updateErr := retryBuildStatusUpdate(s.build, s.client, nil); updateErr != nil {
			utilruntime.HandleError(fmt.Errorf("error: An error occured while updating the build status: %v", updateErr))
		}
=======
		s.build.Status.Reason, s.build.Status.Message = convertS2IFailureType(
			result.BuildInfo.FailureReason.Reason,
			result.BuildInfo.FailureReason.Message,
		)

		handleBuildStatusUpdate(s.build, s.client, nil)
>>>>>>> f762dc6f
		return err
	}

	cName := containerName("s2i", s.build.Name, s.build.Namespace, "post-commit")
	timeStart = time.Now()
	err = execPostCommitHook(s.dockerClient, s.build.Spec.PostCommit, buildTag, cName)
	s.build.Status.StepInfo = AddBuildStepInfo(s.build.Status.StepInfo, api.PostCommitHookStep, timeStart)
	if err != nil {
		s.build.Status.Reason = api.StatusReasonPostCommitHookFailed
		s.build.Status.Message = api.StatusMessagePostCommitHookFailed
		handleBuildStatusUpdate(s.build, s.client, nil)
		return err
	}

	if push {
		if err = tagImage(s.dockerClient, buildTag, pushTag); err != nil {
			return err
		}
	}

	if err = removeImage(s.dockerClient, buildTag); err != nil {
		glog.V(0).Infof("warning: Failed to remove temporary build tag %v: %v", buildTag, err)
	}

	if push {
		// Get the Docker push authentication
		pushAuthConfig, authPresent := dockercfg.NewHelper().GetDockerAuth(
			pushTag,
			dockercfg.PushAuthType,
		)
		if authPresent {
			glog.V(3).Infof("Using provided push secret for pushing %s image", pushTag)
		} else {
			glog.V(3).Infof("No push secret provided")
		}
		glog.V(0).Infof("\nPushing image %s ...", pushTag)
<<<<<<< HEAD

		timeStart = time.Now()
		err := pushImage(s.dockerClient, pushTag, pushAuthConfig)
		s.build.Status.StepInfo = AddBuildStepInfo(s.build.Status.StepInfo, api.PushImageToRegistryStep, timeStart)
=======
		digest, err := pushImage(s.dockerClient, pushTag, pushAuthConfig)
>>>>>>> f762dc6f
		if err != nil {
			s.build.Status.Reason = api.StatusReasonPushImageToRegistryFailed
			s.build.Status.Message = api.StatusMessagePushImageToRegistryFailed
			handleBuildStatusUpdate(s.build, s.client, nil)
			return reportPushFailure(err, authPresent, pushAuthConfig)
		}
		if len(digest) > 0 {
			s.build.Status.Output.To = &api.BuildStatusOutputTo{
				ImageDigest: digest,
			}
			handleBuildStatusUpdate(s.build, s.client, nil)
		}
		glog.V(0).Infof("Push successful")
	}
	return nil
}

type downloader struct {
	sourceInfo *s2iapi.SourceInfo
}

// Download no-ops (because we already downloaded the source to the right location)
// and returns the previously computed sourceInfo for the source.
func (d *downloader) Download(config *s2iapi.Config) (*s2iapi.SourceInfo, error) {
<<<<<<< HEAD
	var targetDir string
	if len(d.contextDir) > 0 {
		targetDir = d.tmpDir
	} else {
		targetDir = d.dir
	}

	// fetch source
	timeStart := time.Now()
	sourceInfo, err := fetchSource(d.s.dockerClient, targetDir, d.s.build, d.timeout, d.in, d.s.gitClient)
	d.s.build.Status.StepInfo = AddBuildStepInfo(d.s.build.Status.StepInfo, api.FetchSourceStep, timeStart)
	if err != nil {
		d.s.build.Status.Reason = api.StatusReasonFetchSourceFailed
		d.s.build.Status.Message = api.StatusMessageFetchSourceFailed
		if updateErr := retryBuildStatusUpdate(d.s.build, d.s.client, nil); updateErr != nil {
			utilruntime.HandleError(fmt.Errorf("error: An error occured while updating the build status: %v", updateErr))
		}
		return nil, err
	}
	if sourceInfo != nil {
		revision := updateBuildRevision(d.s.build, sourceInfo)
		if updateErr := retryBuildStatusUpdate(d.s.build, d.s.client, revision); updateErr != nil {
			utilruntime.HandleError(fmt.Errorf("error: An error occured while updating the build status: %v", updateErr))
		}
	}
	if sourceInfo != nil {
		sourceInfo.ContextDir = config.ContextDir
	}
=======
	config.WorkingSourceDir = config.Source
>>>>>>> f762dc6f

	return d.sourceInfo, nil
}

// buildEnvVars returns a map with build metadata to be inserted into Docker
// images produced by build. It transforms the output from buildInfo into the
// input format expected by s2iapi.Config.Environment.
// Note that using a map has at least two downsides:
// 1. The order of metadata KeyValue pairs is lost;
// 2. In case of repeated Keys, the last Value takes precedence right here,
//    instead of deferring what to do with repeated environment variables to the
//    Docker runtime.
func buildEnvVars(build *api.Build, sourceInfo *git.SourceInfo) s2iapi.EnvironmentList {
	bi := buildInfo(build, sourceInfo)
	envVars := &s2iapi.EnvironmentList{}
	for _, item := range bi {
		envVars.Set(fmt.Sprintf("%s=%s", item.Key, item.Value))
	}
	return *envVars
}

func buildLabels(build *api.Build) map[string]string {
	labels := make(map[string]string)
	for _, lbl := range build.Spec.Output.ImageLabels {
		labels[lbl.Name] = lbl.Value
	}
	return labels
}

// scriptProxyConfig determines a proxy configuration for downloading
// scripts from a URL. For now, it uses environment variables passed in
// the strategy's environment. There is no preference given to either lowercase
// or uppercase form of the variable.
func scriptProxyConfig(build *api.Build) (*s2iapi.ProxyConfig, error) {
	httpProxy := ""
	httpsProxy := ""
	for _, env := range build.Spec.Strategy.SourceStrategy.Env {
		switch env.Name {
		case "HTTP_PROXY", "http_proxy":
			httpProxy = env.Value
		case "HTTPS_PROXY", "https_proxy":
			httpsProxy = env.Value
		}
	}
	if len(httpProxy) == 0 && len(httpsProxy) == 0 {
		return nil, nil
	}
	config := &s2iapi.ProxyConfig{}
	if len(httpProxy) > 0 {
		proxyURL, err := url.Parse(httpProxy)
		if err != nil {
			return nil, err
		}
		config.HTTPProxy = proxyURL
	}
	if len(httpsProxy) > 0 {
		proxyURL, err := url.Parse(httpsProxy)
		if err != nil {
			return nil, err
		}
		config.HTTPSProxy = proxyURL
	}
	return config, nil
}

// copyToVolumeList copies the artifacts set in the build config to the
// VolumeList struct in the s2iapi.Config
func copyToVolumeList(artifactsMapping []api.ImageSourcePath) (volumeList s2iapi.VolumeList) {
	for _, mappedPath := range artifactsMapping {
		volumeList = append(volumeList, s2iapi.VolumeSpec{
			Source:      mappedPath.SourcePath,
			Destination: mappedPath.DestinationDir,
		})
	}
	return
}

func convertS2IFailureType(reason s2iapi.StepFailureReason, message s2iapi.StepFailureMessage) (api.StatusReason, string) {
	return api.StatusReason(reason), fmt.Sprintf("%s", message)
}<|MERGE_RESOLUTION|>--- conflicted
+++ resolved
@@ -261,19 +261,12 @@
 	// steps
 	result, err := builder.Build(config)
 	if err != nil {
-<<<<<<< HEAD
-		s.build.Status.Reason, s.build.Status.Message = convertS2IFailureType(result.BuildInfo.FailureReason.Reason, result.BuildInfo.FailureReason.Message)
-		if updateErr := retryBuildStatusUpdate(s.build, s.client, nil); updateErr != nil {
-			utilruntime.HandleError(fmt.Errorf("error: An error occured while updating the build status: %v", updateErr))
-		}
-=======
 		s.build.Status.Reason, s.build.Status.Message = convertS2IFailureType(
 			result.BuildInfo.FailureReason.Reason,
 			result.BuildInfo.FailureReason.Message,
 		)
-
 		handleBuildStatusUpdate(s.build, s.client, nil)
->>>>>>> f762dc6f
+
 		return err
 	}
 
@@ -310,14 +303,12 @@
 			glog.V(3).Infof("No push secret provided")
 		}
 		glog.V(0).Infof("\nPushing image %s ...", pushTag)
-<<<<<<< HEAD
 
 		timeStart = time.Now()
-		err := pushImage(s.dockerClient, pushTag, pushAuthConfig)
+    digest, err := pushImage(s.dockerClient, pushTag, pushAuthConfig)
+		
 		s.build.Status.StepInfo = AddBuildStepInfo(s.build.Status.StepInfo, api.PushImageToRegistryStep, timeStart)
-=======
-		digest, err := pushImage(s.dockerClient, pushTag, pushAuthConfig)
->>>>>>> f762dc6f
+
 		if err != nil {
 			s.build.Status.Reason = api.StatusReasonPushImageToRegistryFailed
 			s.build.Status.Message = api.StatusMessagePushImageToRegistryFailed
@@ -342,38 +333,7 @@
 // Download no-ops (because we already downloaded the source to the right location)
 // and returns the previously computed sourceInfo for the source.
 func (d *downloader) Download(config *s2iapi.Config) (*s2iapi.SourceInfo, error) {
-<<<<<<< HEAD
-	var targetDir string
-	if len(d.contextDir) > 0 {
-		targetDir = d.tmpDir
-	} else {
-		targetDir = d.dir
-	}
-
-	// fetch source
-	timeStart := time.Now()
-	sourceInfo, err := fetchSource(d.s.dockerClient, targetDir, d.s.build, d.timeout, d.in, d.s.gitClient)
-	d.s.build.Status.StepInfo = AddBuildStepInfo(d.s.build.Status.StepInfo, api.FetchSourceStep, timeStart)
-	if err != nil {
-		d.s.build.Status.Reason = api.StatusReasonFetchSourceFailed
-		d.s.build.Status.Message = api.StatusMessageFetchSourceFailed
-		if updateErr := retryBuildStatusUpdate(d.s.build, d.s.client, nil); updateErr != nil {
-			utilruntime.HandleError(fmt.Errorf("error: An error occured while updating the build status: %v", updateErr))
-		}
-		return nil, err
-	}
-	if sourceInfo != nil {
-		revision := updateBuildRevision(d.s.build, sourceInfo)
-		if updateErr := retryBuildStatusUpdate(d.s.build, d.s.client, revision); updateErr != nil {
-			utilruntime.HandleError(fmt.Errorf("error: An error occured while updating the build status: %v", updateErr))
-		}
-	}
-	if sourceInfo != nil {
-		sourceInfo.ContextDir = config.ContextDir
-	}
-=======
 	config.WorkingSourceDir = config.Source
->>>>>>> f762dc6f
 
 	return d.sourceInfo, nil
 }
