package api

import (
	"time"

	kapi "k8s.io/kubernetes/pkg/api"
	"k8s.io/kubernetes/pkg/api/unversioned"
	"k8s.io/kubernetes/pkg/util/sets"
)

const (
	// BuildAnnotation is an annotation that identifies a Pod as being for a Build
	BuildAnnotation = "openshift.io/build.name"
	// BuildConfigAnnotation is an annotation that identifies the BuildConfig that a Build was created from
	BuildConfigAnnotation = "openshift.io/build-config.name"
	// BuildNumberAnnotation is an annotation whose value is the sequential number for this Build
	BuildNumberAnnotation = "openshift.io/build.number"
	// BuildCloneAnnotation is an annotation whose value is the name of the build this build was cloned from
	BuildCloneAnnotation = "openshift.io/build.clone-of"
	// BuildPodNameAnnotation is an annotation whose value is the name of the pod running this build
	BuildPodNameAnnotation = "openshift.io/build.pod-name"
	// BuildJenkinsStatusJSONAnnotation is an annotation holding the Jenkins status information
	BuildJenkinsStatusJSONAnnotation = "openshift.io/jenkins-status-json"
	// BuildJenkinsLogURLAnnotation is an annotation holding a link to the Jenkins build console log
	BuildJenkinsLogURLAnnotation = "openshift.io/jenkins-log-url"
	// BuildJenkinsBuildURIAnnotation is an annotation holding a link to the Jenkins build
	BuildJenkinsBuildURIAnnotation = "openshift.io/jenkins-build-uri"
	// BuildSourceSecretMatchURIAnnotationPrefix is a prefix for annotations on a Secret which indicate a source URI against which the Secret can be used
	BuildSourceSecretMatchURIAnnotationPrefix = "build.openshift.io/source-secret-match-uri-"
	// BuildLabel is the key of a Pod label whose value is the Name of a Build which is run.
	// NOTE: The value for this label may not contain the entire Build name because it will be
	// truncated to maximum label length.
	BuildLabel = "openshift.io/build.name"
	// BuildRunPolicyLabel represents the start policy used to to start the build.
	BuildRunPolicyLabel = "openshift.io/build.start-policy"
	// DefaultDockerLabelNamespace is the key of a Build label, whose values are build metadata.
	DefaultDockerLabelNamespace = "io.openshift."
	// OriginVersion is an environment variable key that indicates the version of origin that
	// created this build definition.
	OriginVersion = "ORIGIN_VERSION"
	// AllowedUIDs is an environment variable that contains ranges of UIDs that are allowed in
	// Source builder images
	AllowedUIDs = "ALLOWED_UIDS"
	// DropCapabilities is an environment variable that contains a list of capabilities to drop when
	// executing a Source build
	DropCapabilities = "DROP_CAPS"
	// BuildConfigLabel is the key of a Build label whose value is the ID of a BuildConfig
	// on which the Build is based. NOTE: The value for this label may not contain the entire
	// BuildConfig name because it will be truncated to maximum label length.
	BuildConfigLabel = "openshift.io/build-config.name"
	// BuildConfigLabelDeprecated was used as BuildConfigLabel before adding namespaces.
	// We keep it for backward compatibility.
	BuildConfigLabelDeprecated = "buildconfig"
	// BuildConfigPausedAnnotation is an annotation that marks a BuildConfig as paused.
	// New Builds cannot be instantiated from a paused BuildConfig.
	BuildConfigPausedAnnotation = "openshift.io/build-config.paused"
	// BuildAcceptedAnnotation is an annotation used to update a build that can now be
	// run based on the RunPolicy (e.g. Serial). Updating the build with this annotation
	// forces the build to be processed by the build controller queue without waiting
	// for a resync.
	BuildAcceptedAnnotation = "build.openshift.io/accepted"
)

// +genclient=true

// Build encapsulates the inputs needed to produce a new deployable image, as well as
// the status of the execution and a reference to the Pod which executed the build.
type Build struct {
	unversioned.TypeMeta
	kapi.ObjectMeta

	// Spec is all the inputs used to execute the build.
	Spec BuildSpec

	// Status is the current status of the build.
	Status BuildStatus
}

// BuildSpec encapsulates all the inputs necessary to represent a build.
type BuildSpec struct {
	CommonSpec

	// TriggeredBy describes which triggers started the most recent update to the
	// build configuration and contains information about those triggers.
	TriggeredBy []BuildTriggerCause
}

// CommonSpec encapsulates all common fields between Build and BuildConfig.
type CommonSpec struct {

	// ServiceAccount is the name of the ServiceAccount to use to run the pod
	// created by this build.
	// The pod will be allowed to use secrets referenced by the ServiceAccount.
	ServiceAccount string

	// Source describes the SCM in use.
	Source BuildSource

	// Revision is the information from the source for a specific repo
	// snapshot.
	// This is optional.
	Revision *SourceRevision

	// Strategy defines how to perform a build.
	Strategy BuildStrategy

	// Output describes the Docker image the Strategy should produce.
	Output BuildOutput

	// Resources computes resource requirements to execute the build.
	Resources kapi.ResourceRequirements

	// PostCommit is a build hook executed after the build output image is
	// committed, before it is pushed to a registry.
	PostCommit BuildPostCommitSpec

	// CompletionDeadlineSeconds is an optional duration in seconds, counted from
	// the time when a build pod gets scheduled in the system, that the build may
	// be active on a node before the system actively tries to terminate the
	// build; value must be positive integer.
	CompletionDeadlineSeconds *int64

	// NodeSelector is a selector which must be true for the build pod to fit on a node
	// If nil, it can be overridden by default build nodeselector values for the cluster.
	// If set to an empty map or a map with any values, default build nodeselector values
	// are ignored.
	NodeSelector map[string]string
}

const (
	BuildTriggerCauseManualMsg  = "Manually triggered"
	BuildTriggerCauseConfigMsg  = "Build configuration change"
	BuildTriggerCauseImageMsg   = "Image change"
	BuildTriggerCauseGithubMsg  = "GitHub WebHook"
	BuildTriggerCauseGenericMsg = "Generic WebHook"
)

// BuildTriggerCause holds information about a triggered build. It is used for
// displaying build trigger data for each build and build configuration in oc
// describe. It is also used to describe which triggers led to the most recent
// update in the build configuration.
type BuildTriggerCause struct {
	// Message is used to store a human readable message for why the build was
	// triggered. E.g.: "Manually triggered by user", "Configuration change",etc.
	Message string

	// genericWebHook represents data for a generic webhook that fired a
	// specific build.
	GenericWebHook *GenericWebHookCause

	// GitHubWebHook represents data for a GitHub webhook that fired a specific
	// build.
	GitHubWebHook *GitHubWebHookCause

	// ImageChangeBuild stores information about an imagechange event that
	// triggered a new build.
	ImageChangeBuild *ImageChangeCause
}

// GenericWebHookCause holds information about a generic WebHook that
// triggered a build.
type GenericWebHookCause struct {
	// Revision is an optional field that stores the git source revision
	// information of the generic webhook trigger when it is available.
	Revision *SourceRevision

	// Secret is the obfuscated webhook secret that triggered a build.
	Secret string
}

// GitHubWebHookCause has information about a GitHub webhook that triggered a
// build.
type GitHubWebHookCause struct {
	// Revision is the git source revision information of the trigger.
	Revision *SourceRevision

	// Secret is the obfuscated webhook secret that triggered a build.
	Secret string
}

// ImageChangeCause contains information about the image that triggered a
// build.
type ImageChangeCause struct {
	// ImageID is the ID of the image that triggered a a new build.
	ImageID string

	// FromRef contains detailed information about an image that triggered a
	// build
	FromRef *kapi.ObjectReference
}

// BuildStatus contains the status of a build
type BuildStatus struct {
	// Phase is the point in the build lifecycle.
	Phase BuildPhase

	// Cancelled describes if a cancel event was triggered for the build.
	Cancelled bool

	// Reason is a brief CamelCase string that describes any failure and is meant for machine parsing and tidy display in the CLI.
	Reason StatusReason

	// Message is a human-readable message indicating details about why the build has this status.
	Message string

	// StartTimestamp is a timestamp representing the server time when this Build started
	// running in a Pod.
	// It is represented in RFC3339 form and is in UTC.
	StartTimestamp *unversioned.Time

	// CompletionTimestamp is a timestamp representing the server time when this Build was
	// finished, whether that build failed or succeeded.  It reflects the time at which
	// the Pod running the Build terminated.
	// It is represented in RFC3339 form and is in UTC.
	CompletionTimestamp *unversioned.Time

	// Duration contains time.Duration object describing build time.
	Duration time.Duration

	// OutputDockerImageReference contains a reference to the Docker image that
	// will be built by this build. It's value is computed from
	// Build.Spec.Output.To, and should include the registry address, so that
	// it can be used to push and pull the image.
	OutputDockerImageReference string

	// Config is an ObjectReference to the BuildConfig this Build is based on.
	Config *kapi.ObjectReference

<<<<<<< HEAD
	// StepInfo holds the information related to build execution steps in the
	// build flow.
	StepInfo []BuildStepInfo
=======
	// Output describes the Docker image the build has produced.
	Output BuildStatusOutput
>>>>>>> f762dc6f
}

// BuildStepInfo has information about a step in the build process.
type BuildStepInfo struct {
	// Name is the name of the build step.
	Name StepName

	// StartTime is the time when the build step process has started under the
	// format that time.Now() returns.
	StartTime time.Time

	// StopTime is the time when the build step process has finished regardless
	// whether if finished successfully or not.
	StopTime time.Time
}

// StepName is the name of a build step in the build process such as pull
// builder image, fetch source, etc.
type StepName string

const (
	// SchedulePodStep is the build that when a pod is being scheduled.
	SchedulePodStep StepName = "SchedulePodStep"

	// PostCommitHookStep is the step in build that runs the post commit hook.
	PostCommitHookStep StepName = "PostCommitHookStep"

	// PushImageToRegistryStep is the build step that occurs when the built image
	// is getting pushed to the registry.
	PushImageToRegistryStep StepName = "PushImageToRegistry"

	// FetchSourceStep is the build step that fetches the source for the build.
	FetchSourceStep StepName = "FetchSourceStep"

	// PullBuilderImageStep is the build step that fetches the builder image.
	PullBuilderImageStep StepName = "PullBuilderImageStep"
)

// BuildPhase represents the status of a build at a point in time.
type BuildPhase string

// Valid values for BuildPhase.
const (
	// BuildPhaseNew is automatically assigned to a newly created build.
	BuildPhaseNew BuildPhase = "New"

	// BuildPhasePending indicates that a pod name has been assigned and a build is
	// about to start running.
	BuildPhasePending BuildPhase = "Pending"

	// BuildPhaseRunning indicates that a pod has been created and a build is running.
	BuildPhaseRunning BuildPhase = "Running"

	// BuildPhaseComplete indicates that a build has been successful.
	BuildPhaseComplete BuildPhase = "Complete"

	// BuildPhaseFailed indicates that a build has executed and failed.
	BuildPhaseFailed BuildPhase = "Failed"

	// BuildPhaseError indicates that an error prevented the build from executing.
	BuildPhaseError BuildPhase = "Error"

	// BuildPhaseCancelled indicates that a running/pending build was stopped from executing.
	BuildPhaseCancelled BuildPhase = "Cancelled"
)

// StatusReason is a brief CamelCase string that describes a temporary or
// permanent build error condition, meant for machine parsing and tidy display
// in the CLI.
type StatusReason string

// These are the valid reasons of build statuses.
const (
	// StatusReasonError is a generic reason for a build error condition.
	StatusReasonError StatusReason = "Error"

	// StatusReasonCannotCreateBuildPodSpec is an error condition when the build
	// strategy cannot create a build pod spec.
	StatusReasonCannotCreateBuildPodSpec StatusReason = "CannotCreateBuildPodSpec"

	// StatusReasonCannotCreateBuildPod is an error condition when a build pod
	// cannot be created.
	StatusReasonCannotCreateBuildPod StatusReason = "CannotCreateBuildPod"

	// StatusReasonInvalidOutputReference is an error condition when the build
	// output is an invalid reference.
	StatusReasonInvalidOutputReference StatusReason = "InvalidOutputReference"

	// StatusReasonCancelBuildFailed is an error condition when cancelling a build
	// fails.
	StatusReasonCancelBuildFailed StatusReason = "CancelBuildFailed"

	// StatusReasonBuildPodDeleted is an error condition when the build pod is
	// deleted before build completion.
	StatusReasonBuildPodDeleted StatusReason = "BuildPodDeleted"

	// StatusReasonExceededRetryTimeout is an error condition when the build has
	// not completed and retrying the build times out.
	StatusReasonExceededRetryTimeout StatusReason = "ExceededRetryTimeout"

	// StatusReasonMissingPushSecret indicates that the build is missing required
	// secret for pushing the output image.
	// The build will stay in the pending state until the secret is created, or the build times out.
	StatusReasonMissingPushSecret StatusReason = "MissingPushSecret"

	// StatusReasonPostCommitHookFailed indicates the post-commit hook failed.
	StatusReasonPostCommitHookFailed StatusReason = "PostCommitHookFailed"

	// StatusReasonPushImageToRegistryFailed indicates that an image failed to be
	// pushed to the registry.
	StatusReasonPushImageToRegistryFailed StatusReason = "PushImageToRegistryFailed"

	// StatusReasonPullBuilderImageFailed indicates that we failed to pull the
	// builder image.
	StatusReasonPullBuilderImageFailed StatusReason = "PullBuilderImageFailed"

	// StatusReasonFetchSourceFailed indicates that fetching the source of the
	// build has failed.
	StatusReasonFetchSourceFailed StatusReason = "FetchSourceFailed"

	// StatusReasonCancelledBuild indicates that the build was cancelled by the
	// user.
	StatusReasonCancelledBuild StatusReason = "CancelledBuild"

	// StatusReasonDockerBuildFailed indicates that the docker build strategy has
	// failed.
	StatusReasonDockerBuildFailed StatusReason = "DockerBuildFailed"

	// StatusReasonBuildPodExists indicates that the build tried to create a
	// build pod but one was already present.
	StatusReasonBuildPodExists StatusReason = "BuildPodExists"
)

// NOTE: These messages might change.
const (
	StatusMessageCannotCreateBuildPodSpec  = "Failed to create pod spec."
	StatusMessageCannotCreateBuildPod      = "Failed creating build pod."
	StatusMessageInvalidOutputRef          = "Output image could not be resolved."
	StatusMessageCancelBuildFailed         = "Failed to cancel build."
	StatusMessageBuildPodDeleted           = "The pod for this build was deleted before the build completed."
	StatusMessageExceededRetryTimeout      = "Build did not complete and retrying timed out."
	StatusMessageMissingPushSecret         = "Missing push secret."
	StatusMessagePostCommitHookFailed      = "Build failed because of post commit hook."
	StatusMessagePushImageToRegistryFailed = "Failed to push the image to the registry."
	StatusMessagePullBuilderImageFailed    = "Failed pulling builder image."
	StatusMessageFetchSourceFailed         = "Failed to fetch the input source."
	StatusMessageCancelledBuild            = "The build was cancelled by the user."
	StatusMessageDockerBuildFailed         = "Docker build strategy has failed."
	StatusMessageBuildPodExists            = "The pod for this build already exists and is older than the build."
)

// BuildStatusOutput contains the status of the built image.
type BuildStatusOutput struct {
	// To describes the status of the built image being pushed to a registry.
	To *BuildStatusOutputTo
}

// BuildStatusOutputTo describes the status of the built image with regards to
// image registry to which it was supposed to be pushed.
type BuildStatusOutputTo struct {
	// ImageDigest is the digest of the built Docker image. The digest uniquely
	// identifies the image in the registry to which it was pushed.
	//
	// Please note that this field may not always be set even if the push
	// completes successfully - e.g. when the registry returns no digest or
	// returns it in a format that the builder doesn't understand.
	ImageDigest string
}

// BuildSource is the input used for the build.
type BuildSource struct {
	// Binary builds accept a binary as their input. The binary is generally assumed to be a tar,
	// gzipped tar, or zip file depending on the strategy. For Docker builds, this is the build
	// context and an optional Dockerfile may be specified to override any Dockerfile in the
	// build context. For Source builds, this is assumed to be an archive as described above. For
	// Source and Docker builds, if binary.asFile is set the build will receive a directory with
	// a single file. contextDir may be used when an archive is provided. Custom builds will
	// receive this binary as input on STDIN.
	Binary *BinaryBuildSource

	// Dockerfile is the raw contents of a Dockerfile which should be built. When this option is
	// specified, the FROM may be modified based on your strategy base image and additional ENV
	// stanzas from your strategy environment will be added after the FROM, but before the rest
	// of your Dockerfile stanzas. The Dockerfile source type may be used with other options like
	// git - in those cases the Git repo will have any innate Dockerfile replaced in the context
	// dir.
	Dockerfile *string

	// Git contains optional information about git build source
	Git *GitBuildSource

	// Images describes a set of images to be used to provide source for the build
	Images []ImageSource

	// ContextDir specifies the sub-directory where the source code for the application exists.
	// This allows to have buildable sources in directory other than root of
	// repository.
	ContextDir string

	// SourceSecret is the name of a Secret that would be used for setting
	// up the authentication for cloning private repository.
	// The secret contains valid credentials for remote repository, where the
	// data's key represent the authentication method to be used and value is
	// the base64 encoded credentials. Supported auth methods are: ssh-privatekey.
	// TODO: This needs to move under the GitBuildSource struct since it's only
	// used for git authentication
	SourceSecret *kapi.LocalObjectReference

	// Secrets represents a list of secrets and their destinations that will
	// be used only for the build.
	Secrets []SecretBuildSource
}

// ImageSource describes an image that is used as source for the build
type ImageSource struct {
	// From is a reference to an ImageStreamTag, ImageStreamImage, or DockerImage to
	// copy source from.
	From kapi.ObjectReference

	// Paths is a list of source and destination paths to copy from the image.
	Paths []ImageSourcePath

	// PullSecret is a reference to a secret to be used to pull the image from a registry
	// If the image is pulled from the OpenShift registry, this field does not need to be set.
	PullSecret *kapi.LocalObjectReference
}

// ImageSourcePath describes a path to be copied from a source image and its destination within the build directory.
type ImageSourcePath struct {
	// SourcePath is the absolute path of the file or directory inside the image to
	// copy to the build directory.
	SourcePath string

	// DestinationDir is the relative directory within the build directory
	// where files copied from the image are placed.
	DestinationDir string
}

// SecretBuildSource describes a secret and its destination directory that will be
// used only at the build time. The content of the secret referenced here will
// be copied into the destination directory instead of mounting.
type SecretBuildSource struct {
	// Secret is a reference to an existing secret that you want to use in your
	// build.
	Secret kapi.LocalObjectReference

	// DestinationDir is the directory where the files from the secret should be
	// available for the build time.
	// For the Source build strategy, these will be injected into a container
	// where the assemble script runs. Later, when the script finishes, all files
	// injected will be truncated to zero length.
	// For the Docker build strategy, these will be copied into the build
	// directory, where the Dockerfile is located, so users can ADD or COPY them
	// during docker build.
	DestinationDir string
}

type BinaryBuildSource struct {
	// AsFile indicates that the provided binary input should be considered a single file
	// within the build input. For example, specifying "webapp.war" would place the provided
	// binary as `/webapp.war` for the builder. If left empty, the Docker and Source build
	// strategies assume this file is a zip, tar, or tar.gz file and extract it as the source.
	// The custom strategy receives this binary as standard input. This filename may not
	// contain slashes or be '..' or '.'.
	AsFile string
}

// SourceRevision is the revision or commit information from the source for the build
type SourceRevision struct {
	// Git contains information about git-based build source
	Git *GitSourceRevision
}

// GitSourceRevision is the commit information from a git source for a build
type GitSourceRevision struct {
	// Commit is the commit hash identifying a specific commit
	Commit string

	// Author is the author of a specific commit
	Author SourceControlUser

	// Committer is the committer of a specific commit
	Committer SourceControlUser

	// Message is the description of a specific commit
	Message string
}

// ProxyConfig defines what proxies to use for an operation
type ProxyConfig struct {
	// HTTPProxy is a proxy used to reach the git repository over http
	HTTPProxy *string

	// HTTPSProxy is a proxy used to reach the git repository over https
	HTTPSProxy *string

	// NoProxy is the list of domains for which the proxy should not be used
	NoProxy *string
}

// GitBuildSource defines the parameters of a Git SCM
type GitBuildSource struct {
	// URI points to the source that will be built. The structure of the source
	// will depend on the type of build to run
	URI string

	// Ref is the branch/tag/ref to build.
	Ref string

	// ProxyConfig defines the proxies to use for the git clone operation
	ProxyConfig
}

// SourceControlUser defines the identity of a user of source control
type SourceControlUser struct {
	// Name of the source control user
	Name string

	// Email of the source control user
	Email string
}

// BuildStrategy contains the details of how to perform a build.
type BuildStrategy struct {
	// DockerStrategy holds the parameters to the Docker build strategy.
	DockerStrategy *DockerBuildStrategy

	// SourceStrategy holds the parameters to the Source build strategy.
	SourceStrategy *SourceBuildStrategy

	// CustomStrategy holds the parameters to the Custom build strategy
	CustomStrategy *CustomBuildStrategy

	// JenkinsPipelineStrategy holds the parameters to the Jenkins Pipeline build strategy.
	// This strategy is in tech preview.
	JenkinsPipelineStrategy *JenkinsPipelineBuildStrategy
}

// BuildStrategyType describes a particular way of performing a build.
type BuildStrategyType string

const (
	// CustomBuildStrategyBaseImageKey is the environment variable that indicates the base image to be used when
	// performing a custom build, if needed.
	CustomBuildStrategyBaseImageKey = "OPENSHIFT_CUSTOM_BUILD_BASE_IMAGE"
)

// CustomBuildStrategy defines input parameters specific to Custom build.
type CustomBuildStrategy struct {
	// From is reference to an DockerImage, ImageStream, ImageStreamTag, or ImageStreamImage from which
	// the docker image should be pulled
	From kapi.ObjectReference

	// PullSecret is the name of a Secret that would be used for setting up
	// the authentication for pulling the Docker images from the private Docker
	// registries
	PullSecret *kapi.LocalObjectReference

	// Env contains additional environment variables you want to pass into a builder container
	Env []kapi.EnvVar

	// ExposeDockerSocket will allow running Docker commands (and build Docker images) from
	// inside the Docker container.
	// TODO: Allow admins to enforce 'false' for this option
	ExposeDockerSocket bool

	// ForcePull describes if the controller should configure the build pod to always pull the images
	// for the builder or only pull if it is not present locally
	ForcePull bool

	// Secrets is a list of additional secrets that will be included in the custom build pod
	Secrets []SecretSpec

	// BuildAPIVersion is the requested API version for the Build object serialized and passed to the custom builder
	BuildAPIVersion string
}

// DockerBuildStrategy defines input parameters specific to Docker build.
type DockerBuildStrategy struct {
	// From is reference to an DockerImage, ImageStream, ImageStreamTag, or ImageStreamImage from which
	// the docker image should be pulled
	// the resulting image will be used in the FROM line of the Dockerfile for this build.
	From *kapi.ObjectReference

	// PullSecret is the name of a Secret that would be used for setting up
	// the authentication for pulling the Docker images from the private Docker
	// registries
	PullSecret *kapi.LocalObjectReference

	// NoCache if set to true indicates that the docker build must be executed with the
	// --no-cache=true flag
	NoCache bool

	// Env contains additional environment variables you want to pass into a builder container
	Env []kapi.EnvVar

	// ForcePull describes if the builder should pull the images from registry prior to building.
	ForcePull bool

	// DockerfilePath is the path of the Dockerfile that will be used to build the Docker image,
	// relative to the root of the context (contextDir).
	DockerfilePath string
}

// SourceBuildStrategy defines input parameters specific to an Source build.
type SourceBuildStrategy struct {
	// From is reference to an DockerImage, ImageStream, ImageStreamTag, or ImageStreamImage from which
	// the docker image should be pulled
	From kapi.ObjectReference

	// PullSecret is the name of a Secret that would be used for setting up
	// the authentication for pulling the Docker images from the private Docker
	// registries
	PullSecret *kapi.LocalObjectReference

	// Env contains additional environment variables you want to pass into a builder container
	Env []kapi.EnvVar

	// Scripts is the location of Source scripts
	Scripts string

	// Incremental flag forces the Source build to do incremental builds if true.
	Incremental *bool

	// ForcePull describes if the builder should pull the images from registry prior to building.
	ForcePull bool

	// RuntimeImage is an optional image that is used to run an application
	// without unneeded dependencies installed. The building of the application
	// is still done in the builder image but, post build, you can copy the
	// needed artifacts in the runtime image for use.
	// This field and the feature it enables are in tech preview.
	RuntimeImage *kapi.ObjectReference

	// RuntimeArtifacts specifies a list of source/destination pairs that will be
	// copied from the builder to a runtime image. sourcePath can be a file or
	// directory. destinationDir must be a directory. destinationDir can also be
	// empty or equal to ".", in this case it just refers to the root of WORKDIR.
	// This field and the feature it enables are in tech preview.
	RuntimeArtifacts []ImageSourcePath
}

// JenkinsPipelineStrategy holds parameters specific to a Jenkins Pipeline build.
// This strategy is in tech preview.
type JenkinsPipelineBuildStrategy struct {
	// JenkinsfilePath is the optional path of the Jenkinsfile that will be used to configure the pipeline
	// relative to the root of the context (contextDir). If both JenkinsfilePath & Jenkinsfile are
	// both not specified, this defaults to Jenkinsfile in the root of the specified contextDir.
	JenkinsfilePath string

	// Jenkinsfile defines the optional raw contents of a Jenkinsfile which defines a Jenkins pipeline build.
	Jenkinsfile string
}

// A BuildPostCommitSpec holds a build post commit hook specification. The hook
// executes a command in a temporary container running the build output image,
// immediately after the last layer of the image is committed and before the
// image is pushed to a registry. The command is executed with the current
// working directory ($PWD) set to the image's WORKDIR.
//
// The build will be marked as failed if the hook execution fails. It will fail
// if the script or command return a non-zero exit code, or if there is any
// other error related to starting the temporary container.
//
// There are five different ways to configure the hook. As an example, all forms
// below are equivalent and will execute `rake test --verbose`.
//
// 1. Shell script:
//
// 	BuildPostCommitSpec{
// 		Script: "rake test --verbose",
// 	}
//
// The above is a convenient form which is equivalent to:
//
// 	BuildPostCommitSpec{
// 		Command: []string{"/bin/sh", "-ic"},
// 		Args: []string{"rake test --verbose"},
// 	}
//
// 2. Command as the image entrypoint:
//
// 	BuildPostCommitSpec{
// 		Command: []string{"rake", "test", "--verbose"},
// 	}
//
// Command overrides the image entrypoint in the exec form, as documented in
// Docker: https://docs.docker.com/engine/reference/builder/#entrypoint.
//
// 3. Pass arguments to the default entrypoint:
//
// 	BuildPostCommitSpec{
// 		Args: []string{"rake", "test", "--verbose"},
// 	}
//
// This form is only useful if the image entrypoint can handle arguments.
//
// 4. Shell script with arguments:
//
// 	BuildPostCommitSpec{
// 		Script: "rake test $1",
// 		Args: []string{"--verbose"},
// 	}
//
// This form is useful if you need to pass arguments that would otherwise be
// hard to quote properly in the shell script. In the script, $0 will be
// "/bin/sh" and $1, $2, etc, are the positional arguments from Args.
//
// 5. Command with arguments:
//
// 	BuildPostCommitSpec{
// 		Command: []string{"rake", "test"},
// 		Args: []string{"--verbose"},
// 	}
//
// This form is equivalent to appending the arguments to the Command slice.
//
// It is invalid to provide both Script and Command simultaneously. If none of
// the fields are specified, the hook is not executed.
type BuildPostCommitSpec struct {
	// Command is the command to run. It may not be specified with Script.
	// This might be needed if the image doesn't have `/bin/sh`, or if you
	// do not want to use a shell. In all other cases, using Script might be
	// more convenient.
	Command []string
	// Args is a list of arguments that are provided to either Command,
	// Script or the Docker image's default entrypoint. The arguments are
	// placed immediately after the command to be run.
	Args []string
	// Script is a shell script to be run with `/bin/sh -ic`. It may not be
	// specified with Command. Use Script when a shell script is appropriate
	// to execute the post build hook, for example for running unit tests
	// with `rake test`. If you need control over the image entrypoint, or
	// if the image does not have `/bin/sh`, use Command and/or Args.
	// The `-i` flag is needed to support CentOS and RHEL images that use
	// Software Collections (SCL), in order to have the appropriate
	// collections enabled in the shell. E.g., in the Ruby image, this is
	// necessary to make `ruby`, `bundle` and other binaries available in
	// the PATH.
	Script string
}

// BuildOutput is input to a build strategy and describes the Docker image that the strategy
// should produce.
type BuildOutput struct {
	// To defines an optional location to push the output of this build to.
	// Kind must be one of 'ImageStreamTag' or 'DockerImage'.
	// This value will be used to look up a Docker image repository to push to.
	// In the case of an ImageStreamTag, the ImageStreamTag will be looked for in the namespace of
	// the build unless Namespace is specified.
	To *kapi.ObjectReference

	// PushSecret is the name of a Secret that would be used for setting
	// up the authentication for executing the Docker push to authentication
	// enabled Docker Registry (or Docker Hub).
	PushSecret *kapi.LocalObjectReference

	// ImageLabels define a list of labels that are applied to the resulting image. If there
	// are multiple labels with the same name then the last one in the list is used.
	ImageLabels []ImageLabel
}

// ImageLabel represents a label applied to the resulting image.
type ImageLabel struct {
	// Name defines the name of the label. It must have non-zero length.
	Name string

	// Value defines the literal value of the label.
	Value string
}

// BuildConfig is a template which can be used to create new builds.
type BuildConfig struct {
	unversioned.TypeMeta
	kapi.ObjectMeta

	// Spec holds all the input necessary to produce a new build, and the conditions when
	// to trigger them.
	Spec BuildConfigSpec
	// Status holds any relevant information about a build config
	Status BuildConfigStatus
}

// BuildConfigSpec describes when and how builds are created
type BuildConfigSpec struct {
	// Triggers determine how new Builds can be launched from a BuildConfig. If
	// no triggers are defined, a new build can only occur as a result of an
	// explicit client build creation.
	Triggers []BuildTriggerPolicy

	// RunPolicy describes how the new build created from this build
	// configuration will be scheduled for execution.
	// This is optional, if not specified we default to "Serial".
	RunPolicy BuildRunPolicy

	// CommonSpec is the desired build specification
	CommonSpec
}

// BuildRunPolicy defines the behaviour of how the new builds are executed
// from the existing build configuration.
type BuildRunPolicy string

const (
	// BuildRunPolicyParallel schedules new builds immediately after they are
	// created. Builds will be executed in parallel.
	BuildRunPolicyParallel BuildRunPolicy = "Parallel"

	// BuildRunPolicySerial schedules new builds to execute in a sequence as
	// they are created. Every build gets queued up and will execute when the
	// previous build completes. This is the default policy.
	BuildRunPolicySerial BuildRunPolicy = "Serial"

	// BuildRunPolicySerialLatestOnly schedules only the latest build to execute,
	// cancelling all the previously queued build.
	BuildRunPolicySerialLatestOnly BuildRunPolicy = "SerialLatestOnly"
)

// BuildConfigStatus contains current state of the build config object.
type BuildConfigStatus struct {
	// LastVersion is used to inform about number of last triggered build.
	LastVersion int64
}

// WebHookTrigger is a trigger that gets invoked using a webhook type of post
type WebHookTrigger struct {
	// Secret used to validate requests.
	Secret string

	// AllowEnv determines whether the webhook can set environment variables; can only
	// be set to true for GenericWebHook
	AllowEnv bool
}

// ImageChangeTrigger allows builds to be triggered when an ImageStream changes
type ImageChangeTrigger struct {
	// LastTriggeredImageID is used internally by the ImageChangeController to save last
	// used image ID for build
	LastTriggeredImageID string

	// From is a reference to an ImageStreamTag that will trigger a build when updated
	// It is optional. If no From is specified, the From image from the build strategy
	// will be used. Only one ImageChangeTrigger with an empty From reference is allowed in
	// a build configuration.
	From *kapi.ObjectReference
}

// BuildTriggerPolicy describes a policy for a single trigger that results in a new Build.
type BuildTriggerPolicy struct {
	// Type is the type of build trigger
	Type BuildTriggerType

	// GitHubWebHook contains the parameters for a GitHub webhook type of trigger
	GitHubWebHook *WebHookTrigger

	// GenericWebHook contains the parameters for a Generic webhook type of trigger
	GenericWebHook *WebHookTrigger

	// ImageChange contains parameters for an ImageChange type of trigger
	ImageChange *ImageChangeTrigger
}

// BuildTriggerType refers to a specific BuildTriggerPolicy implementation.
type BuildTriggerType string

//NOTE: Adding a new trigger type requires adding the type to KnownTriggerTypes
var KnownTriggerTypes = sets.NewString(
	string(GitHubWebHookBuildTriggerType),
	string(GenericWebHookBuildTriggerType),
	string(ImageChangeBuildTriggerType),
	string(ConfigChangeBuildTriggerType),
)

const (
	// GitHubWebHookBuildTriggerType represents a trigger that launches builds on
	// GitHub webhook invocations
	GitHubWebHookBuildTriggerType           BuildTriggerType = "GitHub"
	GitHubWebHookBuildTriggerTypeDeprecated BuildTriggerType = "github"

	// GenericWebHookBuildTriggerType represents a trigger that launches builds on
	// generic webhook invocations
	GenericWebHookBuildTriggerType           BuildTriggerType = "Generic"
	GenericWebHookBuildTriggerTypeDeprecated BuildTriggerType = "generic"

	// ImageChangeBuildTriggerType represents a trigger that launches builds on
	// availability of a new version of an image
	ImageChangeBuildTriggerType           BuildTriggerType = "ImageChange"
	ImageChangeBuildTriggerTypeDeprecated BuildTriggerType = "imageChange"

	// ConfigChangeBuildTriggerType will trigger a build on an initial build config creation
	// WARNING: In the future the behavior will change to trigger a build on any config change
	ConfigChangeBuildTriggerType BuildTriggerType = "ConfigChange"
)

// BuildList is a collection of Builds.
type BuildList struct {
	unversioned.TypeMeta
	unversioned.ListMeta

	// Items is a list of builds
	Items []Build
}

// BuildConfigList is a collection of BuildConfigs.
type BuildConfigList struct {
	unversioned.TypeMeta
	unversioned.ListMeta

	// Items is a list of build configs
	Items []BuildConfig
}

// GenericWebHookEvent is the payload expected for a generic webhook post
type GenericWebHookEvent struct {
	// Git is the git information, if any.
	Git *GitInfo

	// Env contains additional environment variables you want to pass into a builder container
	Env []kapi.EnvVar
}

// GitInfo is the aggregated git information for a generic webhook post
type GitInfo struct {
	GitBuildSource
	GitSourceRevision

	// Refs is a list of GitRefs for the provided repo - generally sent
	// when used from a post-receive hook. This field is optional and is
	// used when sending multiple refs
	// +k8s:conversion-gen=false
	Refs []GitRefInfo
}

// GitRefInfo is a single ref
type GitRefInfo struct {
	GitBuildSource
	GitSourceRevision
}

// BuildLog is the (unused) resource associated with the build log redirector
type BuildLog struct {
	unversioned.TypeMeta
}

// BuildRequest is the resource used to pass parameters to build generator
type BuildRequest struct {
	unversioned.TypeMeta
	// TODO: build request should allow name generation via Name and GenerateName, build config
	// name should be provided as a separate field
	kapi.ObjectMeta

	// Revision is the information from the source for a specific repo snapshot.
	Revision *SourceRevision

	// TriggeredByImage is the Image that triggered this build.
	TriggeredByImage *kapi.ObjectReference

	// From is the reference to the ImageStreamTag that triggered the build.
	From *kapi.ObjectReference

	// Binary indicates a request to build from a binary provided to the builder
	Binary *BinaryBuildSource

	// LastVersion (optional) is the LastVersion of the BuildConfig that was used
	// to generate the build. If the BuildConfig in the generator doesn't match,
	// a build will not be generated.
	LastVersion *int64

	// Env contains additional environment variables you want to pass into a builder container.
	Env []kapi.EnvVar

	// TriggeredBy describes which triggers started the most recent update to the
	// buildconfig and contains information about those triggers.
	TriggeredBy []BuildTriggerCause
}

type BinaryBuildRequestOptions struct {
	unversioned.TypeMeta
	kapi.ObjectMeta

	AsFile string

	// TODO: support structs in query arguments in the future (inline and nested fields)

	// Commit is the value identifying a specific commit
	Commit string

	// Message is the description of a specific commit
	Message string

	// AuthorName of the source control user
	AuthorName string

	// AuthorEmail of the source control user
	AuthorEmail string

	// CommitterName of the source control user
	CommitterName string

	// CommitterEmail of the source control user
	CommitterEmail string
}

// BuildLogOptions is the REST options for a build log
type BuildLogOptions struct {
	unversioned.TypeMeta

	// Container for which to return logs
	Container string
	// Follow if true indicates that the build log should be streamed until
	// the build terminates.
	Follow bool
	// If true, return previous build logs.
	Previous bool
	// A relative time in seconds before the current time from which to show logs. If this value
	// precedes the time a pod was started, only logs since the pod start will be returned.
	// If this value is in the future, no logs will be returned.
	// Only one of sinceSeconds or sinceTime may be specified.
	SinceSeconds *int64
	// An RFC3339 timestamp from which to show logs. If this value
	// precedes the time a pod was started, only logs since the pod start will be returned.
	// If this value is in the future, no logs will be returned.
	// Only one of sinceSeconds or sinceTime may be specified.
	SinceTime *unversioned.Time
	// If true, add an RFC3339 or RFC3339Nano timestamp at the beginning of every line
	// of log output.
	Timestamps bool
	// If set, the number of lines from the end of the logs to show. If not specified,
	// logs are shown from the creation of the container or sinceSeconds or sinceTime
	TailLines *int64
	// If set, the number of bytes to read from the server before terminating the
	// log output. This may not display a complete final line of logging, and may return
	// slightly more or slightly less than the specified limit.
	LimitBytes *int64

	// NoWait if true causes the call to return immediately even if the build
	// is not available yet. Otherwise the server will wait until the build has started.
	NoWait bool

	// Version of the build for which to view logs.
	Version *int64
}

// SecretSpec specifies a secret to be included in a build pod and its corresponding mount point
type SecretSpec struct {
	// SecretSource is a reference to the secret
	SecretSource kapi.LocalObjectReference

	// MountPath is the path at which to mount the secret
	MountPath string
}<|MERGE_RESOLUTION|>--- conflicted
+++ resolved
@@ -226,14 +226,11 @@
 	// Config is an ObjectReference to the BuildConfig this Build is based on.
 	Config *kapi.ObjectReference
 
-<<<<<<< HEAD
 	// StepInfo holds the information related to build execution steps in the
 	// build flow.
 	StepInfo []BuildStepInfo
-=======
 	// Output describes the Docker image the build has produced.
 	Output BuildStatusOutput
->>>>>>> f762dc6f
 }
 
 // BuildStepInfo has information about a step in the build process.
