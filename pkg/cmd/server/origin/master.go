--- conflicted
+++ resolved
@@ -243,11 +243,7 @@
 		"routes": routeregistry.NewREST(routeEtcd, routeAllocator),
 
 		"projects":        projectStorage,
-<<<<<<< HEAD
-		"projectRequests": projectrequeststorage.NewREST(c.Options.PolicyConfig.MasterAuthorizationNamespace, roleBindingStorage, *projectStorage),
-=======
 		"projectRequests": projectrequeststorage.NewREST(c.Options.ProjectRequestConfig.ProjectRequestMessage, c.Options.PolicyConfig.MasterAuthorizationNamespace, roleBindingStorage, *projectStorage, c.PolicyClient()),
->>>>>>> bf86143e
 
 		"users":                userStorage,
 		"identities":           identityStorage,
