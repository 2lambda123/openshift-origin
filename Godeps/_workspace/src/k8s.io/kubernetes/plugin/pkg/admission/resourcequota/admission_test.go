--- conflicted
+++ resolved
@@ -96,20 +96,13 @@
 				api.ResourcePods:                   "10",
 				api.ResourceServices:               "10",
 				api.ResourceReplicationControllers: "10",
-<<<<<<< HEAD
-=======
 				api.ResourceServicesNodePorts:      "10",
->>>>>>> 1b04cb23
 				api.ResourceRequestsCPU:            "100m",
 				api.ResourceRequestsMemory:         "100Mi",
 				api.ResourceLimitsCPU:              "100m",
 				api.ResourceLimitsMemory:           "100Mi",
 			}),
-<<<<<<< HEAD
-			expected: "limits.cpu=100m,limits.memory=100Mi,pods=10,replicationcontrollers=10,requests.cpu=100m,requests.memory=100Mi,services=10",
-=======
 			expected: "limits.cpu=100m,limits.memory=100Mi,pods=10,replicationcontrollers=10,requests.cpu=100m,requests.memory=100Mi,services=10,services.nodeports=10",
->>>>>>> 1b04cb23
 		},
 	}
 	for i, testCase := range testCases {
@@ -332,11 +325,7 @@
 		Handler:   admission.NewHandler(admission.Create, admission.Update),
 		evaluator: evaluator,
 	}
-<<<<<<< HEAD
-	handler.indexer.Add(resourceQuota)
-=======
 	indexer.Add(resourceQuota)
->>>>>>> 1b04cb23
 	// verify all values are specified as required on the quota
 	newPod := validPod("not-allowed-pod", 1, getResourceRequirements(getResourceList("100m", "2Gi"), getResourceList("200m", "")))
 	err := handler.Admit(admission.NewAttributesRecord(newPod, api.Kind("Pod").WithVersion("version"), newPod.Namespace, newPod.Name, api.Resource("pods").WithVersion("version"), "", admission.Create, nil))
